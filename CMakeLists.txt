cmake_minimum_required(VERSION 3.12)

project(CSE_491)

set(CMAKE_CXX_STANDARD 20)
set(CMAKE_CXX_FLAGS "-Wall -Wextra -Wcast-align -Winfinite-recursion -Wnon-virtual-dtor -Wnull-dereference -Woverloaded-virtual -pedantic")

set(CMAKE_CXX_FLAGS_DEBUG "-g")
set(CMAKE_CXX_FLAGS_RELEASE "-O3 -DNDEBUG")
set(CMAKE_CXX_FLAGS_MINSIZEREL "-DNDEBUG")
set(CMAKE_CXX_FLAGS_RELWITHDEBINFO "-O2 -g")

# all the possible executables [each team can have their own configuration]
# copy over simple or same and change the accordingly
<<<<<<< HEAD
set(EXECUTABLES simple sfml_example group4 jsontest)
=======
set(EXECUTABLES simple sfml_example jsontest group4 second_floor)
>>>>>>> a25dbe3a


# setting the output path to executable
set(EXECUTABLE_OUTPUT_PATH ${CMAKE_BINARY_DIR}/executable)


# moving assets to build
file(COPY ./assets DESTINATION ${CMAKE_CURRENT_BINARY_DIR})

# Typically you don't care so much for a third party library's tests to be
# run from your own project's code.
set(JSON_BuildTests OFF CACHE INTERNAL "")



# Configure json
set(JSON_SRC_DIR third_party/json)
set(JSON_BUILD_DIR json_build)
add_subdirectory(${JSON_SRC_DIR} ${JSON_BUILD_DIR})


# Configure SFML
set(SFML_SRC_DIR third_party/SFML)
set(SFML_BUILD_DIR sfml_build)
set(MAIN_SOURCE_DIR ./)
add_subdirectory(${SFML_SRC_DIR} ${SFML_BUILD_DIR})


foreach(EXECUTABLE ${EXECUTABLES})
    set(SOURCES source/${EXECUTABLE}_main.cpp)
    add_executable(${EXECUTABLE} ${SOURCES})
    target_include_directories(${EXECUTABLE}
      PRIVATE ${MAIN_SOURCE_DIR}
      )
    target_link_libraries(${EXECUTABLE}
      PRIVATE sfml-window sfml-audio sfml-graphics
      nlohmann_json::nlohmann_json
      )
endforeach()


add_subdirectory(tests)<|MERGE_RESOLUTION|>--- conflicted
+++ resolved
@@ -12,11 +12,7 @@
 
 # all the possible executables [each team can have their own configuration]
 # copy over simple or same and change the accordingly
-<<<<<<< HEAD
-set(EXECUTABLES simple sfml_example group4 jsontest)
-=======
 set(EXECUTABLES simple sfml_example jsontest group4 second_floor)
->>>>>>> a25dbe3a
 
 
 # setting the output path to executable
