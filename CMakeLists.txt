cmake_minimum_required(VERSION 3.12)

project(CSE_491)

set(CMAKE_CXX_STANDARD 20)
set(CMAKE_CXX_FLAGS "-Wall -Wextra -Wcast-align -Winfinite-recursion -Wnon-virtual-dtor -Wnull-dereference -Woverloaded-virtual -pedantic")

set(CMAKE_CXX_FLAGS_DEBUG "-g")
set(CMAKE_CXX_FLAGS_RELEASE "-O3 -DNDEBUG")
set(CMAKE_CXX_FLAGS_MINSIZEREL "-DNDEBUG")
set(CMAKE_CXX_FLAGS_RELWITHDEBINFO "-O2 -g")

# all the possible executables [each team can have their own configuration]
# copy over simple or same and change the accordingly
<<<<<<< HEAD
set(EXECUTABLES simple sfml_example lang)
=======
set(EXECUTABLES simple sfml_example jsontest group4 second_floor)
>>>>>>> 5d19cd2e


# setting the output path to executable
set(EXECUTABLE_OUTPUT_PATH ${CMAKE_BINARY_DIR}/executable)


# moving assets to build
file(COPY ./assets DESTINATION ${CMAKE_CURRENT_BINARY_DIR})

# Typically you don't care so much for a third party library's tests to be
# run from your own project's code.
set(JSON_BuildTests OFF CACHE INTERNAL "")



# Configure json
set(JSON_SRC_DIR third_party/json)
set(JSON_BUILD_DIR json_build)
add_subdirectory(${JSON_SRC_DIR} ${JSON_BUILD_DIR})


# Configure SFML
set(SFML_SRC_DIR third_party/SFML)
set(SFML_BUILD_DIR sfml_build)
set(MAIN_SOURCE_DIR ./)
add_subdirectory(${SFML_SRC_DIR} ${SFML_BUILD_DIR})

# Configure PEGTL
set(PEGTL_INCLUDE_DIR third_party/PEGTL/include)

foreach(EXECUTABLE ${EXECUTABLES})
    set(SOURCES source/${EXECUTABLE}_main.cpp)
    add_executable(${EXECUTABLE} ${SOURCES})
    target_include_directories(${EXECUTABLE}
      PRIVATE ${MAIN_SOURCE_DIR} ${PEGTL_INCLUDE_DIR}
      )
    target_link_libraries(${EXECUTABLE}
      PRIVATE sfml-window sfml-audio sfml-graphics
      nlohmann_json::nlohmann_json
      )
endforeach()


add_subdirectory(tests)<|MERGE_RESOLUTION|>--- conflicted
+++ resolved
@@ -12,11 +12,7 @@
 
 # all the possible executables [each team can have their own configuration]
 # copy over simple or same and change the accordingly
-<<<<<<< HEAD
-set(EXECUTABLES simple sfml_example lang)
-=======
-set(EXECUTABLES simple sfml_example jsontest group4 second_floor)
->>>>>>> 5d19cd2e
+set(EXECUTABLES simple sfml_example jsontest group4 second_floor lang)
 
 
 # setting the output path to executable
