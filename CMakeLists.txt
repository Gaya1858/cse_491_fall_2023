--- conflicted
+++ resolved
@@ -85,7 +85,6 @@
     # List of executables
     set(EXECUTABLES gp_train_main gp_selective_runner_main gp_train_cgp_main gp_train_lgp_main)
 
-<<<<<<< HEAD
     # Common source files and include directories
     set(COMMON_SOURCES source/core/Entity.cpp)
     set(COMMON_INCLUDE_DIRS ${CMAKE_SOURCE_DIR}/source/core ${CMAKE_SOURCE_DIR}/source/Agents)
@@ -100,33 +99,7 @@
         target_include_directories(${EXECUTABLE} PRIVATE ${COMMON_INCLUDE_DIRS})
         target_link_libraries(${EXECUTABLE} PRIVATE ${COMMON_LIBRARIES})
     endforeach()
-=======
-    add_executable(gp_selective_runner_main source/gp_selective_runner_main.cpp)
 
-    target_sources(gp_selective_runner_main PRIVATE source/core/Entity.cpp)
-    target_include_directories(gp_selective_runner_main
-            PRIVATE ${CMAKE_SOURCE_DIR}/source/core
-            ${CMAKE_SOURCE_DIR}/source/Agents
-            )
-
-    target_link_libraries(gp_selective_runner_main
-            PRIVATE tinyxml2
-            PRIVATE pthread
-            )
-
-    #linking the targets
-    target_sources(gp_train_main PRIVATE source/core/Entity.cpp)
-    target_include_directories(gp_train_main
-            PRIVATE ${CMAKE_SOURCE_DIR}/source/core
-            ${CMAKE_SOURCE_DIR}/source/Agents
-            )
-
-
-    target_link_libraries(gp_train_main
-            PRIVATE tinyxml2
-            PRIVATE pthread
-            )
->>>>>>> c4eba95b
 
 endif ()
 
