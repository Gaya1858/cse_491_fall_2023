--- conflicted
+++ resolved
@@ -42,22 +42,6 @@
   set(SFML_BUILD_DIR sfml_build)
   add_subdirectory(${SFML_SRC_DIR} ${SFML_BUILD_DIR})
 
-<<<<<<< HEAD
-
-<<<<<<< HEAD
-foreach(EXECUTABLE ${EXECUTABLES})
-    set(SOURCES source/${EXECUTABLE}_main.cpp source/Interfaces/MainInterface.cpp source/Interfaces/Component.cpp source/Interfaces/Component.hpp source/Interfaces/Container.cpp source/Interfaces/Container.hpp source/Interfaces/Button.cpp source/Interfaces/Button.hpp)
-    add_executable(${EXECUTABLE} ${SOURCES} source/Interfaces/Component.cpp source/Interfaces/Component.hpp source/Interfaces/Button.cpp source/Interfaces/Button.hpp source/Interfaces/Menu.cpp source/Interfaces/Menu.hpp)
-    target_include_directories(${EXECUTABLE}
-            PRIVATE ${MAIN_SOURCE_DIR}
-            )
-    target_link_libraries(${EXECUTABLE}
-            PRIVATE sfml-window sfml-audio sfml-graphics sfml-system
-            )
-endforeach()
-=======
-=======
->>>>>>> 27a739c7
   # Find all the main files for the various applications
   # Currently this means any *.cpp file in the root of source
   file(GLOB EXE_SOURCES CONFIGURE_DEPENDS RELATIVE ${CMAKE_SOURCE_DIR}/source source/*.cpp)
@@ -87,8 +71,6 @@
 
 # Build the test executables, if requested
 if(${BUILD_TESTS})
->>>>>>> development
-
 
   # Configure Catch
   set(CATCH_SRC_DIR third_party/Catch2)
