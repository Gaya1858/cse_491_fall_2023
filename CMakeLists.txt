--- conflicted
+++ resolved
@@ -27,12 +27,6 @@
 set(CMAKE_CXX_FLAGS_MINSIZEREL "-DNDEBUG")
 set(CMAKE_CXX_FLAGS_RELWITHDEBINFO "-O2 -g")
 
-<<<<<<< HEAD
-# all the possible executables [each team can have their own configuration]
-# copy over simple or same and change the accordingly
-set(EXECUTABLES simple sfml_example gp gp_train simple_cgp)
-=======
->>>>>>> 92316866
 
 # Place all executables in the executable directory
 set(EXECUTABLE_OUTPUT_PATH ${CMAKE_BINARY_DIR}/executable)
@@ -49,19 +43,6 @@
   add_subdirectory(${SFML_SRC_DIR} ${SFML_BUILD_DIR})
 
 
-<<<<<<< HEAD
-# Debug Logging
-#option(DEBUG_LOGGING "Enable debug logging" OFF)
-set(LOGGING_CLASSES source/core/Logging.hpp)
-# add GP addition Classes to compile
-#set(GP_CLASSES  source/Group7_GP_Agent/agent.hpp source/Group7_GP_Agent/GPAgentSensors.hpp source/Group7_GP_Agent/GPAgentsRegisters.hpp)
-
-foreach(EXECUTABLE ${EXECUTABLES})
-    set(SOURCES source/${EXECUTABLE}_main.cpp)
-    add_executable(${EXECUTABLE} ${SOURCES} )
-    target_include_directories(${EXECUTABLE}
-      PRIVATE ${MAIN_SOURCE_DIR}
-=======
   # Find all the main files for the various applications
   # Currently this means any *.cpp file in the root of source
   file(GLOB EXE_SOURCES CONFIGURE_DEPENDS RELATIVE ${CMAKE_SOURCE_DIR}/source source/*.cpp)
@@ -76,7 +57,6 @@
     add_executable(${EXE_NAME} ${CMAKE_SOURCE_DIR}/source/${EXE_SOURCE} ${CMAKE_SOURCE_DIR}/source/core/Entity.cpp)
     target_include_directories(${EXE_NAME}
       PRIVATE ${CMAKE_SOURCE_DIR}/source
->>>>>>> 92316866
       )
     target_link_libraries(${EXE_NAME}
       PRIVATE sfml-window sfml-audio sfml-graphics sfml-system sfml-network
@@ -108,16 +88,10 @@
     add_subdirectory(${SFML_SRC_DIR} ${SFML_BUILD_DIR})
   endif()
 
-<<<<<<< HEAD
-include(Ctest)
-enable_testing()
-add_subdirectory(tests)
-=======
   # Setup CTest
   include(CTest)
   enable_testing()
 
   # Tunnel into test directory CMake infrastructure
   add_subdirectory(tests)
-endif()
->>>>>>> 92316866
+endif()