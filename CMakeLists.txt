cmake_minimum_required(VERSION 3.12)
message(STATUS "Build type: ${CMAKE_BUILD_TYPE}")

project(CSE_491)

# For now, default to building both the main app and tests
set(BUILD_MAIN 1)
set(BUILD_TESTS 1)
if("${CMAKE_BUILD_TYPE}" STREQUAL "Test")
  set(BUILD_MAIN 0)
  set(BUILD_TESTS 1)
endif()

# Create a function to make .cmake files simpler
function(add_source_to_target TARGET_NAME SOURCE_PATH)
  message(STATUS "Loading source: ${SOURCE_PATH}")
  target_sources(${TARGET_NAME}
    PRIVATE ${CMAKE_SOURCE_DIR}/${SOURCE_PATH}
    )
endfunction()

# Set the necessary C++ flags, some of which are configuration-specific
set(CMAKE_CXX_STANDARD 20)
set(CMAKE_CXX_FLAGS "-Wall -Wextra -Wcast-align -Winfinite-recursion -Wnon-virtual-dtor -Wnull-dereference -Woverloaded-virtual -pedantic")
set(CMAKE_CXX_FLAGS_DEBUG "-g")
set(CMAKE_CXX_FLAGS_RELEASE "-O3 -DNDEBUG")
set(CMAKE_CXX_FLAGS_MINSIZEREL "-DNDEBUG")
set(CMAKE_CXX_FLAGS_RELWITHDEBINFO "-O2 -g")

<<<<<<< HEAD
=======
# all the possible executables [each team can have their own configuration]
# copy over simple or same and change the accordingly
set(EXECUTABLES
        simple
        sfml_example
        Logging
)

>>>>>>> 37d38c0c

# Place all executables in the executable directory
set(EXECUTABLE_OUTPUT_PATH ${CMAKE_BINARY_DIR}/executable)

# Move assets to build directory
file(COPY ./assets DESTINATION ${CMAKE_CURRENT_BINARY_DIR})

# Build the main application executables, if requested
if(${BUILD_MAIN})

  # Configure all of SFML
  set(SFML_SRC_DIR third_party/SFML)
  set(SFML_BUILD_DIR sfml_build)
  add_subdirectory(${SFML_SRC_DIR} ${SFML_BUILD_DIR})

<<<<<<< HEAD
  # Find all the main files for the various applications
  # Currently this means any *.cpp file in the root of source
  file(GLOB EXE_SOURCES CONFIGURE_DEPENDS RELATIVE ${CMAKE_SOURCE_DIR}/source source/*.cpp)
  message(STATUS "List of main files to build: ${EXE_SOURCES}")

  # Loop through each executable and build it! 
  foreach(EXE_SOURCE ${EXE_SOURCES})
    # Rip the .cpp off the end of the string
    string(REPLACE ".cpp" "" EXE_NAME ${EXE_SOURCE})
    # Create list of source files (currently just the one .cpp file)
    # Create executable and link to includes / libraries
    add_executable(${EXE_NAME} ${CMAKE_SOURCE_DIR}/source/${EXE_SOURCE} ${CMAKE_SOURCE_DIR}/source/core/Entity.cpp)
    target_include_directories(${EXE_NAME}
      PRIVATE ${CMAKE_SOURCE_DIR}/source
=======
set(EASY_LOGGING source/core/EasyLogging.hpp)

foreach(EXECUTABLE ${EXECUTABLES})
    set(SOURCES source/${EXECUTABLE}_main.cpp ${EASY_LOGGING})
    add_executable(${EXECUTABLE} ${SOURCES})
    target_include_directories(${EXECUTABLE}
      PRIVATE ${MAIN_SOURCE_DIR}
>>>>>>> 37d38c0c
      )
    target_link_libraries(${EXE_NAME}
      PRIVATE sfml-window sfml-audio sfml-graphics sfml-system sfml-network
      )
    if(EXISTS ${CMAKE_SOURCE_DIR}/source/${EXE_NAME}.cmake)
      message(STATUS "Loading ${EXE_NAME}.cmake")
      include(${CMAKE_SOURCE_DIR}/source/${EXE_NAME}.cmake)
    else()
      message(WARNING "Cannot find ${EXE_NAME}.cmake")
    endif()
  endforeach()
endif()

# Build the test executables, if requested
if(${BUILD_TESTS})

  # Configure Catch
  set(CATCH_SRC_DIR third_party/Catch2)
  set(CATCH_BUILD_DIR catch_build)
  add_subdirectory(${CATCH_SRC_DIR} ${CATCH_BUILD_DIR})

  # Configure only the networking portion of SFML
  if(NOT ${BUILD_MAIN})
    set(SFML_BUILD_WINDOW FALSE)
    set(SFML_BUILD_GRAPHICS FALSE)
    set(SFML_BUILD_AUDIO FALSE)
    set(SFML_SRC_DIR third_party/SFML)
    set(SFML_BUILD_DIR sfml_build)
    add_subdirectory(${SFML_SRC_DIR} ${SFML_BUILD_DIR})
  endif()

  # Setup CTest
  include(CTest)
  enable_testing()

  # Tunnel into test directory CMake infrastructure
  add_subdirectory(tests)
endif()<|MERGE_RESOLUTION|>--- conflicted
+++ resolved
@@ -27,17 +27,6 @@
 set(CMAKE_CXX_FLAGS_MINSIZEREL "-DNDEBUG")
 set(CMAKE_CXX_FLAGS_RELWITHDEBINFO "-O2 -g")
 
-<<<<<<< HEAD
-=======
-# all the possible executables [each team can have their own configuration]
-# copy over simple or same and change the accordingly
-set(EXECUTABLES
-        simple
-        sfml_example
-        Logging
-)
-
->>>>>>> 37d38c0c
 
 # Place all executables in the executable directory
 set(EXECUTABLE_OUTPUT_PATH ${CMAKE_BINARY_DIR}/executable)
@@ -53,7 +42,7 @@
   set(SFML_BUILD_DIR sfml_build)
   add_subdirectory(${SFML_SRC_DIR} ${SFML_BUILD_DIR})
 
-<<<<<<< HEAD
+
   # Find all the main files for the various applications
   # Currently this means any *.cpp file in the root of source
   file(GLOB EXE_SOURCES CONFIGURE_DEPENDS RELATIVE ${CMAKE_SOURCE_DIR}/source source/*.cpp)
@@ -68,15 +57,6 @@
     add_executable(${EXE_NAME} ${CMAKE_SOURCE_DIR}/source/${EXE_SOURCE} ${CMAKE_SOURCE_DIR}/source/core/Entity.cpp)
     target_include_directories(${EXE_NAME}
       PRIVATE ${CMAKE_SOURCE_DIR}/source
-=======
-set(EASY_LOGGING source/core/EasyLogging.hpp)
-
-foreach(EXECUTABLE ${EXECUTABLES})
-    set(SOURCES source/${EXECUTABLE}_main.cpp ${EASY_LOGGING})
-    add_executable(${EXECUTABLE} ${SOURCES})
-    target_include_directories(${EXECUTABLE}
-      PRIVATE ${MAIN_SOURCE_DIR}
->>>>>>> 37d38c0c
       )
     target_link_libraries(${EXE_NAME}
       PRIVATE sfml-window sfml-audio sfml-graphics sfml-system sfml-network
