<<<<<<< HEAD
.vscode/launch.json
.vscode/settings.json
.vscode/tasks.json
source/group4_main.exe
=======
=======
>>>>>>> 3409b80e
# vscode cmake build
build

# clion cmake build
cmake-build-debug
cmake-build-release

# clion settings
.idea/

# vscode settings
.vscode/
.github/

# Vim swap files
*.swp
*.swo

# executable files
*.exe
<<<<<<< HEAD
*.out
=======
*.out
>>>>>>> 3409b80e
<|MERGE_RESOLUTION|>--- conflicted
+++ resolved
@@ -1,12 +1,4 @@
-<<<<<<< HEAD
-.vscode/launch.json
-.vscode/settings.json
-.vscode/tasks.json
-source/group4_main.exe
-=======
-=======
->>>>>>> 3409b80e
-# vscode cmake build
+ vscode cmake build
 build
 
 # clion cmake build
@@ -26,8 +18,4 @@
 
 # executable files
 *.exe
-<<<<<<< HEAD
-*.out
-=======
-*.out
->>>>>>> 3409b80e
+*.out