# vscode cmake build
build

# CMake build directories
cmake-build-*/

# CLion-specific files
.idea/
.cmake/
*.iml

# vscode settings
.vscode/

# Vim swap files
*.swp
*.swo

# executable files
*.exe
*.out

<<<<<<< HEAD
#mac
.DS_Store

#savedata/ #issues with xml save location

savedata/GPAgent/*.xml
#AgentData_*.xml
=======
site/
>>>>>>> 7b2907f2
<|MERGE_RESOLUTION|>--- conflicted
+++ resolved
@@ -20,7 +20,6 @@
 *.exe
 *.out
 
-<<<<<<< HEAD
 #mac
 .DS_Store
 
@@ -28,6 +27,6 @@
 
 savedata/GPAgent/*.xml
 #AgentData_*.xml
-=======
+
 site/
->>>>>>> 7b2907f2
+
