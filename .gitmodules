[submodule "third_party/Catch2"]
	path = third_party/Catch2
	url = https://github.com/catchorg/Catch2.git
[submodule "third_party/SFML"]
	path = third_party/SFML
	url = https://github.com/SFML/SFML.git
<<<<<<< HEAD
[submodule "third_party/PEGTL"]
	path = third_party/PEGTL
	url = https://github.com/taocpp/PEGTL
=======
[submodule "third_party/json"]
	path = third_party/json
	url = https://github.com/nlohmann/json.git
>>>>>>> 5d19cd2e
<|MERGE_RESOLUTION|>--- conflicted
+++ resolved
@@ -4,12 +4,9 @@
 [submodule "third_party/SFML"]
 	path = third_party/SFML
 	url = https://github.com/SFML/SFML.git
-<<<<<<< HEAD
 [submodule "third_party/PEGTL"]
 	path = third_party/PEGTL
 	url = https://github.com/taocpp/PEGTL
-=======
 [submodule "third_party/json"]
 	path = third_party/json
-	url = https://github.com/nlohmann/json.git
->>>>>>> 5d19cd2e
+	url = https://github.com/nlohmann/json.git