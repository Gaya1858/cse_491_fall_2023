--- conflicted
+++ resolved
@@ -4,9 +4,5 @@
 *.swp
 *.swo
 game
-<<<<<<< HEAD
 .idea
-simple
-=======
-../assets/grids/
->>>>>>> f7808f41
+simple