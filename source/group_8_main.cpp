/**
 * This file is part of the Fall 2023, CSE 491 course project.
 * @brief A simplistic main file to demonstrate a system.
 * @note Status: PROPOSAL
 **/

// Include the modules that we will be using.
#include "Agents/PacingAgent.hpp"
#include "Interfaces/TrashInterface.hpp"
#include "Worlds/ManualWorld.hpp"

int main()
{
  cse491_team8::ManualWorld world;

  world.AddItem("Axe", "Uses", 5, "symbol", 'P').SetPosition(37, 3);
  world.AddItem("Axe", "Uses", 10, "symbol", 'P').SetPosition(40, 5);
  world.AddItem("Boat", "Uses", 7, "symbol", 'U').SetPosition(18, 4);
  
  world.AddItem("Sword", "Strength", 4, "symbol", 't').SetPosition(27, 11);
<<<<<<< HEAD
  world.AddItem("Health Potion", "Health", 6, "symbol", 'j').SetPosition(38, 16);
  world.AddItem("Health Potion", "Health", 20, "symbol", 'j').SetPosition(40, 1);
=======
  world.AddItem("Health Potion", "Healing", 6, "symbol", 'j').SetPosition(38, 16);
>>>>>>> adf1b8d2

  world.AddAgent<cse491::TrashInterface>("Interface", "Strength", 15, "Health", 15, "Max_Health", 40, "Direction", 0).SetProperty("symbol", '@').SetPosition(40,3);
  world.AddAgent<cse491::PacingAgent>("Pacer 1", "Strength", 30, "Health",  5, "Max_Health", 30, "Direction", 0).SetPosition(45, 3);
  world.AddAgent<cse491::PacingAgent>("Pacer 1", "Strength", 15, "Health", 10, "Max_Health", 30, "Direction", 0).SetPosition(3,14);
  world.AddAgent<cse491::PacingAgent>("Pacer 2", "Strength", 20, "Health", 20, "Max_Health", 30, "Direction", 0).SetPosition(7,3);
  world.AddAgent<cse491::PacingAgent>("Pacer 3", "Strength", 25, "Health", 30, "Max_Health", 30, "Direction", 0).SetPosition(18,3);
  world.AddAgent<cse491::PacingAgent>("Pacer 4", "Strength", 30, "Health", 40, "Max_Health", 30, "Direction", 0).SetPosition(45,17);

  world.AddAgent<cse491::PacingAgent>("Shark", "Strength", 30, "Health", 40, "Max_Health", 30, "Direction", 0, "OnlyWater", 1).SetPosition(11, 4);

  world.GenerateMoveSets();
  
  world.Run();
  
}<|MERGE_RESOLUTION|>--- conflicted
+++ resolved
@@ -18,12 +18,8 @@
   world.AddItem("Boat", "Uses", 7, "symbol", 'U').SetPosition(18, 4);
   
   world.AddItem("Sword", "Strength", 4, "symbol", 't').SetPosition(27, 11);
-<<<<<<< HEAD
-  world.AddItem("Health Potion", "Health", 6, "symbol", 'j').SetPosition(38, 16);
-  world.AddItem("Health Potion", "Health", 20, "symbol", 'j').SetPosition(40, 1);
-=======
   world.AddItem("Health Potion", "Healing", 6, "symbol", 'j').SetPosition(38, 16);
->>>>>>> adf1b8d2
+  world.AddItem("Health Potion", "Healing", 40, "symbol", 'j').SetPosition(40, 1);
 
   world.AddAgent<cse491::TrashInterface>("Interface", "Strength", 15, "Health", 15, "Max_Health", 40, "Direction", 0).SetProperty("symbol", '@').SetPosition(40,3);
   world.AddAgent<cse491::PacingAgent>("Pacer 1", "Strength", 30, "Health",  5, "Max_Health", 30, "Direction", 0).SetPosition(45, 3);
