--- conflicted
+++ resolved
@@ -12,29 +12,14 @@
 int main()
 {
   cse491_team8::ManualWorld world;
-<<<<<<< HEAD
 
-  auto axe1 = std::make_unique<cse491::ItemBase>(1, "Axe");
-  axe1->SetProperties("Uses", 5, "symbol", 'P');
-  axe1->SetPosition(37, 3);
-  world.AddItem(std::move(axe1));
-
-  auto axe2 = std::make_unique<cse491::ItemBase>(2, "Axe");
-  axe2->SetProperties("Uses", 10, "symbol", 'P');
-  axe2->SetPosition(40, 5);
-  world.AddItem(std::move(axe2));
-
-  auto boat2 = std::make_unique<cse491::ItemBase>(3, "Boat");
-  boat2->SetProperties("Uses", 7, "symbol", 'U');
-  boat2->SetPosition(18, 4);
-  world.AddItem(std::move(boat2));
+  world.AddItem("Axe", "Uses", 5, "symbol", 'P').SetPosition(37, 3);
+  world.AddItem("Axe", "Uses", 10, "symbol", 'P').SetPosition(40, 5);
+  world.AddItem("Boat", "Uses", 7, "symbol", 'U').SetPosition(18, 4);
   
-=======
-  world.AddItem("Axe", "Chop", 5, "symbol", 'P').SetPosition(37, 3);
-  world.AddItem("Boat", "Swim", 7, "symbol", 'U').SetPosition(18, 4);
   world.AddItem("Sword", "Strength", 4, "symbol", 't').SetPosition(27, 11);
   world.AddItem("Health Potion", "Health", 6, "symbol", 'j').SetPosition(38, 16);
->>>>>>> f113a8e2
+
   world.AddAgent<cse491::TrashInterface>("Interface", "Strength", 15, "Health", 15, "Max_Health", 40, "Direction", 0).SetProperty("symbol", '@').SetPosition(40,3);
   world.AddAgent<cse491::PacingAgent>("Pacer 1", "Strength", 30, "Health",  5, "Max_Health", 30, "Direction", 0).SetPosition(45, 3);
   world.AddAgent<cse491::PacingAgent>("Pacer 1", "Strength", 15, "Health", 10, "Max_Health", 30, "Direction", 0).SetPosition(3,14);
