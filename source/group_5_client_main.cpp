--- conflicted
+++ resolved
@@ -10,15 +10,10 @@
 #include "Interfaces/NetWorth/client/ControlledAgent.hpp"
 #include "Interfaces/NetWorth/client/ClientManager.hpp"
 #include "Worlds/MazeWorld.hpp"
-<<<<<<< HEAD
-#include "Agents/PacingAgent.hpp"
-=======
->>>>>>> 1f663090
 #include "Worlds/SecondWorld.hpp"
 #include "Worlds/BiomeGenerator.hpp"
 #include "Worlds/GenerativeWorld.hpp"
 #include "Worlds/ManualWorld.hpp"
-<<<<<<< HEAD
 
 /**
  * Deserialize agents and add to world
@@ -57,46 +52,6 @@
         return;
     }
 }
-=======
->>>>>>> 1f663090
-
-/**
- * Deserialize agents and add to world
- * @param is istream
- * @param world world that is being added to
- * @param manager pointer to ClientManager for agents
- */
-void DeserializeAgentSet(std::istream &is, cse491::WorldBase &world, netWorth::ClientManager *manager) {
-    // find beginning of agent_set serialization
-    std::string read;
-    std::getline(is, read, '\n');
-    if (read != ":::START agent_set") {
-        std::cerr << "Could not find start of agent_set serialization" << std::endl;
-        return;
-    }
-
-    std::string name, x, y;
-    size_t size;
-
-    // how many agents?
-    std::getline(is, read, '\n');
-    size = stoi(read);
-
-    // read each agent (only deserialize name, x, and y for now)
-    for (size_t i = 0; i < size; i++) {
-        std::getline(is, name, '\n');
-        std::getline(is, x, '\n');
-        std::getline(is, y, '\n');
-
-        world.AddAgent<netWorth::ControlledAgent>(name, "manager", manager).SetPosition(stoi(x), stoi(y));
-    }
-
-    std::getline(is, read, '\n');
-    if (read != ":::END agent_set") {
-        std::cerr << "Could not find end of agent_set serialization" << std::endl;
-        return;
-    }
-}
 
 /**
  * Run Maze World client instance
@@ -216,17 +171,10 @@
     }
 
     std::string ip_string(argv[1]);
-<<<<<<< HEAD
-    unsigned short port = 55000;
-
-    // Request connection to server
-    netWorth::ClientManager manager;
-=======
     // port is hardcoded, 55000 will be the initial connection port
     unsigned short port = 55000;
 
     // Request connection to server
->>>>>>> 1f663090
     sf::UdpSocket socket;
     sf::Packet send_pkt, recv_pkt;
     std::optional<sf::IpAddress> ip_addr = sf::IpAddress::resolve(ip_string);
@@ -243,48 +191,16 @@
         std::cerr << "Failed to receive" << std::endl;
         return 1;
     }
-<<<<<<< HEAD
-    recv_pkt >> serialized;
-    std::istringstream is(serialized);
-=======
     recv_pkt >> port >> serialized;
     std::istringstream is(serialized);
     int world_type_int, start_x, start_y;
     is >> world_type_int >> start_x >> start_y;
     auto world_type = static_cast<cse491::WorldType>(world_type_int);
->>>>>>> 1f663090
 
     // TODO: Find a better way to deal with worlds other than commenting/uncommenting
     // Will probably find a way to determine world type from server
     // Note that interface names must be different to properly load textures
     // Will probably also send start position instead of hard-coding
-<<<<<<< HEAD
-//    std::string interface_name = "Interface1";
-//    cse491::MazeWorld world;
-//    world.Deserialize(is);
-//    int start_x = 0, start_y = 0;
-
-//    std::string interface_name = "Interface";
-//    group4::SecondWorld world;
-//    world.Deserialize(is);
-//    int start_x = 0, start_y = 0;
-
-//    std::string interface_name = "Interface2";
-//    cse491::GenerativeWorld world;
-//    world.Deserialize(is);
-//    int start_x = 0, start_y = 0;
-
-    std::string interface_name = "Interface3";
-    cse491_team8::ManualWorld world;
-    world.Deserialize(is);
-    int start_x = 40, start_y = 3;
-
-    port = 55002;
-
-    DeserializeAgentSet(is, world, &manager);
-    world.DeserializeItemSet(is);
-    world.AddAgent<netWorth::ClientInterface>(interface_name, "ip", ip_string, "port", port, "manager", &manager).SetProperty("symbol", '@').SetPosition(start_x, start_y);
-=======
     if (world_type == cse491::WorldType::w_maze) {
         return RunMazeWorldDemo(is, ip_string, port, start_x, start_y);
     } else if (world_type == cse491::WorldType::w_second) {
@@ -294,7 +210,6 @@
     } else if (world_type == cse491::WorldType::w_manual) {
         return RunManualWorldDemo(is, ip_string, start_x, start_y);
     }
->>>>>>> 1f663090
 
     return 0;
 }