--- conflicted
+++ resolved
@@ -9,25 +9,7 @@
 #include "Interfaces/TrashInterface.hpp"
 #include "Worlds/MazeWorld.hpp"
 
-<<<<<<< HEAD
-#include "Group7_GP_Agent/agent.hpp"
-#include "Group7_GP_Agent/LGPAgent.hpp"
 
-int main() {
-    cse491::MazeWorld world;
-    world.AddAgent<cse491::PacingAgent>("Pacer 1").SetPosition(3, 1);
-
-
-
-    //GP agent
-    world.AddAgent<cowboys::LGPAgent>("GP 1").SetPosition(1, 0).SetProperty("char", 'G');
-
-    // Human agent
-    world.AddAgent<cse491::TrashInterface>("Interface").SetProperty("char", '@');
-
-
-    world.Run();
-=======
 int main()
 {
   cse491::MazeWorld world;
@@ -36,5 +18,5 @@
   world.AddAgent<cse491::TrashInterface>("Interface").SetProperty("symbol", '@');
 
   world.Run();
->>>>>>> 676ea549
+
 }