/**
 * This file is part of the Fall 2023, CSE 491 course project.
 * @brief A simplistic main file to demonstrate a system.
 * @note Status: PROPOSAL
 **/

// Include the modules that we will be using.
#include "Agents/PacingAgent.hpp"
#include "Interfaces/TrashInterface.hpp"
#include "Worlds/MazeWorld.hpp"
#include "Worlds/BiomeGenerator.hpp"

<<<<<<< HEAD
int main() {
    static const unsigned int SEED = 973;
=======
int main()
{
  cse491::MazeWorld world;
  world.AddAgent<cse491::PacingAgent>("Pacer 1").SetPosition(3,1);
  world.AddAgent<cse491::PacingAgent>("Pacer 2").SetPosition(6,1);
  world.AddAgent<cse491::TrashInterface>("Interface").SetProperty("symbol", '@');
>>>>>>> f6d4d0e6

    BiomeGenerator biomeGenerator(BiomeType::Maze, 110, 25, SEED);
    biomeGenerator.generate();

    srand(time(NULL));
    auto path = biomeGenerator.clearPath();
    biomeGenerator.applyPathToGrid(path);
    biomeGenerator.saveToFile("../assets/grids/default_maze.grid");

    cse491::MazeWorld world(SEED);
    world.AddAgent<cse491::PacingAgent>("Pacer 1").SetPosition(3, 1);
    world.AddAgent<cse491::PacingAgent>("Pacer 2").SetPosition(6, 1);
    world.AddAgent<cse491::TrashInterface>("Interface").SetProperty("char", '@');

    world.Run();
}<|MERGE_RESOLUTION|>--- conflicted
+++ resolved
@@ -8,32 +8,13 @@
 #include "Agents/PacingAgent.hpp"
 #include "Interfaces/TrashInterface.hpp"
 #include "Worlds/MazeWorld.hpp"
-#include "Worlds/BiomeGenerator.hpp"
 
-<<<<<<< HEAD
-int main() {
-    static const unsigned int SEED = 973;
-=======
 int main()
 {
   cse491::MazeWorld world;
   world.AddAgent<cse491::PacingAgent>("Pacer 1").SetPosition(3,1);
   world.AddAgent<cse491::PacingAgent>("Pacer 2").SetPosition(6,1);
   world.AddAgent<cse491::TrashInterface>("Interface").SetProperty("symbol", '@');
->>>>>>> f6d4d0e6
 
-    BiomeGenerator biomeGenerator(BiomeType::Maze, 110, 25, SEED);
-    biomeGenerator.generate();
-
-    srand(time(NULL));
-    auto path = biomeGenerator.clearPath();
-    biomeGenerator.applyPathToGrid(path);
-    biomeGenerator.saveToFile("../assets/grids/default_maze.grid");
-
-    cse491::MazeWorld world(SEED);
-    world.AddAgent<cse491::PacingAgent>("Pacer 1").SetPosition(3, 1);
-    world.AddAgent<cse491::PacingAgent>("Pacer 2").SetPosition(6, 1);
-    world.AddAgent<cse491::TrashInterface>("Interface").SetProperty("char", '@');
-
-    world.Run();
+  world.Run();
 }