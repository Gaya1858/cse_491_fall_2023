/**
 * This file is part of the Fall 2023, CSE 491 course project.
 * @brief A World that consists only of walls and open cells.
 * @note Status: PROPOSAL
 **/

#pragma once

#include <cassert>

#include "../Agents/PathAgent.hpp"
#include "../core/WorldBase.hpp"

namespace cse491 {

class MazeWorld : public WorldBase {
protected:
  enum ActionType {
    REMAIN_STILL = 0,
    MOVE_UP,
    MOVE_DOWN,
    MOVE_LEFT,
    MOVE_RIGHT,
    MOVE_ARBITRARY
  };

  size_t floor_id; ///< Easy access to floor CellType ID.
  size_t wall_id;  ///< Easy access to wall CellType ID.

public:
  MazeWorld() {
    floor_id =
        AddCellType("floor", "Floor that you can easily walk over.", ' ');
    wall_id = AddCellType(
        "wall", "Impenetrable wall that you must find a way around.", '#');
    main_grid.Read("../assets/grids/default_maze.grid", type_options);
  }
  ~MazeWorld() = default;

  /// Provide the agent with movement actions.
  void ConfigAgent(AgentBase &agent) const override {
    agent.AddAction("up", MOVE_UP);
    agent.AddAction("down", MOVE_DOWN);
    agent.AddAction("left", MOVE_LEFT);
    agent.AddAction("right", MOVE_RIGHT);
    agent.AddAction("move_arbitrary", MOVE_ARBITRARY);
  }

<<<<<<< HEAD
=======
 public:
  MazeWorld() {
    // Create cell types
    floor_id = AddCellType("floor", "Floor that you can easily walk over.", ' ');
    wall_id = AddCellType("wall", "Impenetrable wall that you must find a way around.", '#');
    // Set cell type properties
    type_options.at(floor_id).SetProperty(CellType::CELL_WALL);
    // Load map
    main_grid.Read("../assets/grids/default_maze.grid", type_options);
  }
  ~MazeWorld() = default;

>>>>>>> e28aa2a7
  /// Allow the agents to move around the maze.
  int DoAction(AgentBase &agent, size_t action_id) override {
    // Determine where the agent is trying to move.
    GridPosition new_position;
    switch (action_id) {
    case REMAIN_STILL:
      new_position = agent.GetPosition();
      break;
    case MOVE_UP:
      new_position = agent.GetPosition().Above();
      break;
    case MOVE_DOWN:
      new_position = agent.GetPosition().Below();
      break;
    case MOVE_LEFT:
      new_position = agent.GetPosition().ToLeft();
      break;
    case MOVE_RIGHT:
      new_position = agent.GetPosition().ToRight();
      break;
    case MOVE_ARBITRARY:
      new_position = agent.GetNextPosition();
      break;
    }

    // Don't let the agent move off the world or into a wall.
<<<<<<< HEAD
    if (!main_grid.IsValid(new_position)) {
      return false;
    }
    if (main_grid.At(new_position) == wall_id) {
      return false;
    }
=======
    if (!main_grid.IsValid(new_position)) { return false; }
    if (!IsTraversable(agent, new_position)) { return false; }
>>>>>>> e28aa2a7

    // Set the agent to its new postion.
    agent.SetPosition(new_position);
    return true;
  }

  /// Can walk on all tiles except for walls
<<<<<<< HEAD
  bool IsTraversable(const AgentBase & /*agent*/,
                     cse491::GridPosition pos) const override {
    return main_grid.At(pos) != wall_id;
=======
  bool IsTraversable(const AgentBase & /*agent*/, cse491::GridPosition pos) const override {
    return GetCellTypes().at(main_grid.At(pos)).HasProperty(CellType::CELL_WALL);
>>>>>>> e28aa2a7
  }
};

} // End of namespace cse491<|MERGE_RESOLUTION|>--- conflicted
+++ resolved
@@ -38,7 +38,7 @@
   ~MazeWorld() = default;
 
   /// Provide the agent with movement actions.
-  void ConfigAgent(AgentBase &agent) const override {
+  void ConfigAgent(AgentBase &agent) override {
     agent.AddAction("up", MOVE_UP);
     agent.AddAction("down", MOVE_DOWN);
     agent.AddAction("left", MOVE_LEFT);
@@ -46,21 +46,6 @@
     agent.AddAction("move_arbitrary", MOVE_ARBITRARY);
   }
 
-<<<<<<< HEAD
-=======
- public:
-  MazeWorld() {
-    // Create cell types
-    floor_id = AddCellType("floor", "Floor that you can easily walk over.", ' ');
-    wall_id = AddCellType("wall", "Impenetrable wall that you must find a way around.", '#');
-    // Set cell type properties
-    type_options.at(floor_id).SetProperty(CellType::CELL_WALL);
-    // Load map
-    main_grid.Read("../assets/grids/default_maze.grid", type_options);
-  }
-  ~MazeWorld() = default;
-
->>>>>>> e28aa2a7
   /// Allow the agents to move around the maze.
   int DoAction(AgentBase &agent, size_t action_id) override {
     // Determine where the agent is trying to move.
@@ -87,17 +72,8 @@
     }
 
     // Don't let the agent move off the world or into a wall.
-<<<<<<< HEAD
-    if (!main_grid.IsValid(new_position)) {
-      return false;
-    }
-    if (main_grid.At(new_position) == wall_id) {
-      return false;
-    }
-=======
     if (!main_grid.IsValid(new_position)) { return false; }
     if (!IsTraversable(agent, new_position)) { return false; }
->>>>>>> e28aa2a7
 
     // Set the agent to its new postion.
     agent.SetPosition(new_position);
@@ -105,14 +81,8 @@
   }
 
   /// Can walk on all tiles except for walls
-<<<<<<< HEAD
-  bool IsTraversable(const AgentBase & /*agent*/,
-                     cse491::GridPosition pos) const override {
-    return main_grid.At(pos) != wall_id;
-=======
   bool IsTraversable(const AgentBase & /*agent*/, cse491::GridPosition pos) const override {
     return GetCellTypes().at(main_grid.At(pos)).HasProperty(CellType::CELL_WALL);
->>>>>>> e28aa2a7
   }
 };
 
