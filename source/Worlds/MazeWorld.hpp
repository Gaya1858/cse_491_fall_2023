/**
 * This file is part of the Fall 2023, CSE 491 course project.
 * @brief A World that consists only of walls and open cells.
 * @note Status: PROPOSAL
 **/

#pragma once

#include <cassert>

#include "../Agents/PathAgent.hpp"
#include "../core/WorldBase.hpp"

namespace cse491 {

class MazeWorld : public WorldBase {
 protected:
  enum ActionType {
    REMAIN_STILL = 0,
    MOVE_UP,
    MOVE_DOWN,
    MOVE_LEFT,
    MOVE_RIGHT,
    MOVE_ARBITRARY
  };

  size_t floor_id; ///< Easy access to floor CellType ID.
  size_t wall_id;  ///< Easy access to wall CellType ID.

 public:

  MazeWorld(unsigned int seed = 0) : WorldBase(seed) {
    // Create cell types
<<<<<<< HEAD
    floor_id =
        AddCellType("floor", "Floor that you can easily walk over.", ' ');
    wall_id = AddCellType(
        "wall", "Impenetrable wall that you must find a way around.", '#');

=======
    floor_id = AddCellType("floor", "Floor that you can easily walk over.", ' ');
    wall_id = AddCellType("wall", "Impenetrable wall that you must find a way around.", '#');
>>>>>>> 4e1c13d1
    // Set cell type properties
    type_options.at(floor_id).SetProperty(CellType::CELL_WALL);
    // Load map
    main_grid.Read("../assets/grids/default_maze.grid", type_options);
  }
  ~MazeWorld() = default;
  
  using WorldBase::ConfigAgent;
  void ConfigAgent(AgentBase &agent) const override {
    agent.AddAction("up", MOVE_UP);
    agent.AddAction("down", MOVE_DOWN);
    agent.AddAction("left", MOVE_LEFT);
    agent.AddAction("right", MOVE_RIGHT);
    agent.AddAction("move_arbitrary", MOVE_ARBITRARY);
  }

  void ConfigAgent(AgentBase &agent) override {
    agent.AddAction("up", MOVE_UP);
    agent.AddAction("down", MOVE_DOWN);
    agent.AddAction("left", MOVE_LEFT);
    agent.AddAction("right", MOVE_RIGHT);
    agent.AddAction("move_arbitrary", MOVE_ARBITRARY);
  }

  /// Allow the agents to move around the maze.
  int DoAction(AgentBase &agent, size_t action_id) override {
      // Determine where the agent is trying to move.
      GridPosition new_position;
      switch (action_id) {
          case REMAIN_STILL:new_position = agent.GetPosition();
              break;
          case MOVE_UP:new_position = agent.GetPosition().Above();
              break;
          case MOVE_DOWN:new_position = agent.GetPosition().Below();
              break;
          case MOVE_LEFT:new_position = agent.GetPosition().ToLeft();
              break;
          case MOVE_RIGHT:new_position = agent.GetPosition().ToRight();
              break;
          case MOVE_ARBITRARY:new_position = agent.GetNextPosition();
              break;
      }

    // Don't let the agent move off the world or into a wall.
    if (!main_grid.IsValid(new_position)) { return false; }
    if (!IsTraversable(agent, new_position)) { return false; }

      // Set the agent to its new position.
      agent.SetPosition(new_position);
      return true;
  }


  [[nodiscard]] bool IsTraversable(const AgentBase & /*agent*/, cse491::GridPosition pos) const override {
    //return !GetCellTypes().at(main_grid.At(pos)).HasProperty(CellType::CELL_WALL);
    // ^ This doesn't work because we're not assigning any properties to the cell types, so a band-aid solution is to use name
    return !(GetCellTypes().at(main_grid.At(pos)).name == CellType::CELL_WALL);
  }
};

} // End of namespace cse491<|MERGE_RESOLUTION|>--- conflicted
+++ resolved
@@ -31,16 +31,13 @@
 
   MazeWorld(unsigned int seed = 0) : WorldBase(seed) {
     // Create cell types
-<<<<<<< HEAD
+
     floor_id =
         AddCellType("floor", "Floor that you can easily walk over.", ' ');
     wall_id = AddCellType(
         "wall", "Impenetrable wall that you must find a way around.", '#');
 
-=======
-    floor_id = AddCellType("floor", "Floor that you can easily walk over.", ' ');
-    wall_id = AddCellType("wall", "Impenetrable wall that you must find a way around.", '#');
->>>>>>> 4e1c13d1
+
     // Set cell type properties
     type_options.at(floor_id).SetProperty(CellType::CELL_WALL);
     // Load map
