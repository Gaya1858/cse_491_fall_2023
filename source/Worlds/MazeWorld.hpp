--- conflicted
+++ resolved
@@ -30,11 +30,7 @@
  public:
 
   MazeWorld(unsigned int seed = 0) : WorldBase(seed) {
-<<<<<<< HEAD
-
-=======
     // Create cell types
->>>>>>> abf98852
     floor_id = AddCellType("floor", "Floor that you can easily walk over.", ' ');
     wall_id = AddCellType("wall", "Impenetrable wall that you must find a way around.", '#');
     // Set cell type properties
