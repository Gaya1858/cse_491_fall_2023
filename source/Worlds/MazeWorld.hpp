/**
 * This file is part of the Fall 2023, CSE 491 course project.
 * @brief A World that consists only of walls and open cells.
 * @note Status: PROPOSAL
 **/

#pragma once

#include <cassert>

#include "../core/WorldBase.hpp"

namespace cse491 {

class MazeWorld : public WorldBase {
 protected:
  enum ActionType { REMAIN_STILL = 0, MOVE_UP, MOVE_DOWN, MOVE_LEFT, MOVE_RIGHT };

<<<<<<< HEAD
  public:
    MazeWorld() {
      floor_id = AddCellType("floor", "Floor that you can easily walk over.", ' ');
      wall_id = AddCellType("wall", "Impenetrable wall that you must find a way around.", '#');
      main_grid.Read("../assets/grids/default_maze.grid", type_options);
    }
    ~MazeWorld() = default;

    /// Allow the agents to move around the maze.
    int DoAction(AgentBase & agent, size_t action_id) override {
      // Determine where the agent is trying to move.
      GridPosition new_position;
      switch (action_id) {
      case REMAIN_STILL: new_position = agent.GetPosition(); break;
      case MOVE_UP:      new_position = agent.GetPosition().Above(); break;
      case MOVE_DOWN:    new_position = agent.GetPosition().Below(); break;
      case MOVE_LEFT:    new_position = agent.GetPosition().ToLeft(); break;
      case MOVE_RIGHT:   new_position = agent.GetPosition().ToRight(); break;
      }

      // Don't let the agent move off the world or into a wall.
      if (!main_grid.IsValid(new_position)) { return false; }
      if (main_grid.At(new_position) == wall_id) { return false; }

      // Set the agent to its new postion.
      agent.SetPosition(new_position);
      return true;
    }

    /// Can walk on all tiles except for walls
    bool IsWalkable (cse491::GridPosition pos) override {return main_grid.At(pos) != wall_id;}
  };
=======
  size_t floor_id; ///< Easy access to floor CellType ID.
  size_t wall_id;  ///< Easy access to wall CellType ID.

  /// Provide the agent with movement actions.
  void ConfigAgent(AgentBase &agent) override {
    agent.AddAction("up", MOVE_UP);
    agent.AddAction("down", MOVE_DOWN);
    agent.AddAction("left", MOVE_LEFT);
    agent.AddAction("right", MOVE_RIGHT);
  }

 public:
  MazeWorld() {
    floor_id = AddCellType("floor", "Floor that you can easily walk over.", ' ');
    wall_id = AddCellType("wall", "Impenetrable wall that you must find a way around.", '#');
    main_grid.Read("../assets/grids/default_maze.grid", type_options);
  }
  ~MazeWorld() = default;

  /// Allow the agents to move around the maze.
  int DoAction(AgentBase &agent, size_t action_id) override {
    // Determine where the agent is trying to move.
    GridPosition new_position;
    switch (action_id) {
      case REMAIN_STILL: new_position = agent.GetPosition();
        break;
      case MOVE_UP: new_position = agent.GetPosition().Above();
        break;
      case MOVE_DOWN: new_position = agent.GetPosition().Below();
        break;
      case MOVE_LEFT: new_position = agent.GetPosition().ToLeft();
        break;
      case MOVE_RIGHT: new_position = agent.GetPosition().ToRight();
        break;
    }

    // Don't let the agent move off the world or into a wall.
    if (!main_grid.IsValid(new_position)) { return false; }
    if (main_grid.At(new_position) == wall_id) { return false; }

    // Set the agent to its new postion.
    agent.SetPosition(new_position);
    return true;
  }

  /// Can walk on all tiles except for walls
  bool IsTraversable(const AgentBase * /*agent*/, cse491::GridPosition pos) const override {
    return main_grid.At(pos) != wall_id;
  }
};
>>>>>>> 6db0e902

} // End of namespace cse491<|MERGE_RESOLUTION|>--- conflicted
+++ resolved
@@ -16,40 +16,6 @@
  protected:
   enum ActionType { REMAIN_STILL = 0, MOVE_UP, MOVE_DOWN, MOVE_LEFT, MOVE_RIGHT };
 
-<<<<<<< HEAD
-  public:
-    MazeWorld() {
-      floor_id = AddCellType("floor", "Floor that you can easily walk over.", ' ');
-      wall_id = AddCellType("wall", "Impenetrable wall that you must find a way around.", '#');
-      main_grid.Read("../assets/grids/default_maze.grid", type_options);
-    }
-    ~MazeWorld() = default;
-
-    /// Allow the agents to move around the maze.
-    int DoAction(AgentBase & agent, size_t action_id) override {
-      // Determine where the agent is trying to move.
-      GridPosition new_position;
-      switch (action_id) {
-      case REMAIN_STILL: new_position = agent.GetPosition(); break;
-      case MOVE_UP:      new_position = agent.GetPosition().Above(); break;
-      case MOVE_DOWN:    new_position = agent.GetPosition().Below(); break;
-      case MOVE_LEFT:    new_position = agent.GetPosition().ToLeft(); break;
-      case MOVE_RIGHT:   new_position = agent.GetPosition().ToRight(); break;
-      }
-
-      // Don't let the agent move off the world or into a wall.
-      if (!main_grid.IsValid(new_position)) { return false; }
-      if (main_grid.At(new_position) == wall_id) { return false; }
-
-      // Set the agent to its new postion.
-      agent.SetPosition(new_position);
-      return true;
-    }
-
-    /// Can walk on all tiles except for walls
-    bool IsWalkable (cse491::GridPosition pos) override {return main_grid.At(pos) != wall_id;}
-  };
-=======
   size_t floor_id; ///< Easy access to floor CellType ID.
   size_t wall_id;  ///< Easy access to wall CellType ID.
 
@@ -100,6 +66,5 @@
     return main_grid.At(pos) != wall_id;
   }
 };
->>>>>>> 6db0e902
 
 } // End of namespace cse491