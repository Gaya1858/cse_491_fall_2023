/**
 * This file is part of the Fall 2023, CSE 491 course project.
 * @brief A World that consists only of walls and open cells.
 * @note Status: PROPOSAL
 **/

#pragma once

#include <cassert>

#include "../core/WorldBase.hpp"

namespace cse491 {

class MazeWorld : public WorldBase {
 protected:
  enum ActionType { REMAIN_STILL = 0, MOVE_UP, MOVE_DOWN, MOVE_LEFT, MOVE_RIGHT };

  size_t floor_id; ///< Easy access to floor CellType ID.
  size_t wall_id;  ///< Easy access to wall CellType ID.

  /// Provide the agent with movement actions.
  void ConfigAgent(AgentBase &agent) override {
    agent.AddAction("up", MOVE_UP);
    agent.AddAction("down", MOVE_DOWN);
    agent.AddAction("left", MOVE_LEFT);
    agent.AddAction("right", MOVE_RIGHT);
  }

 public:
<<<<<<< HEAD
  MazeWorld() {
    // Create cell types
=======
  MazeWorld(unsigned int seed = 0) : WorldBase(seed) {
>>>>>>> cc6e34fb
    floor_id = AddCellType("floor", "Floor that you can easily walk over.", ' ');
    wall_id = AddCellType("wall", "Impenetrable wall that you must find a way around.", '#');
    // Set cell type properties
    type_options.at(floor_id).SetProperty(CellType::CELL_WALL);
    // Load map
    main_grid.Read("../assets/grids/default_maze.grid", type_options);
  }
  ~MazeWorld() = default;

  /// Allow the agents to move around the maze.
  int DoAction(AgentBase &agent, size_t action_id) override {
    // Determine where the agent is trying to move.
    GridPosition new_position;
    switch (action_id) {
      case REMAIN_STILL: new_position = agent.GetPosition();
        break;
      case MOVE_UP: new_position = agent.GetPosition().Above();
        break;
      case MOVE_DOWN: new_position = agent.GetPosition().Below();
        break;
      case MOVE_LEFT: new_position = agent.GetPosition().ToLeft();
        break;
      case MOVE_RIGHT: new_position = agent.GetPosition().ToRight();
        break;
    }

    // Don't let the agent move off the world or into a wall.
    if (!main_grid.IsValid(new_position)) { return false; }
    if (!IsTraversable(agent, new_position)) { return false; }

    // Set the agent to its new postion.
    agent.SetPosition(new_position);
    return true;
  }

  /// Can walk on all tiles except for walls
  bool IsTraversable(const AgentBase & /*agent*/, cse491::GridPosition pos) const override {
    return GetCellTypes().at(main_grid.At(pos)).HasProperty(CellType::CELL_WALL);
  }
};

} // End of namespace cse491<|MERGE_RESOLUTION|>--- conflicted
+++ resolved
@@ -28,12 +28,8 @@
   }
 
  public:
-<<<<<<< HEAD
-  MazeWorld() {
+  MazeWorld(unsigned int seed = 0) : WorldBase(seed) {
     // Create cell types
-=======
-  MazeWorld(unsigned int seed = 0) : WorldBase(seed) {
->>>>>>> cc6e34fb
     floor_id = AddCellType("floor", "Floor that you can easily walk over.", ' ');
     wall_id = AddCellType("wall", "Impenetrable wall that you must find a way around.", '#');
     // Set cell type properties
