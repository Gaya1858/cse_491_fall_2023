--- conflicted
+++ resolved
@@ -28,12 +28,16 @@
   size_t wall_id;  ///< Easy access to wall CellType ID.
 
  public:
-  MazeWorld() {
-      floor_id =
-          AddCellType("floor", "Floor that you can easily walk over.", ' ');
-      wall_id = AddCellType(
-          "wall", "Impenetrable wall that you must find a way around.", '#');
-      main_grid.Read("../assets/grids/default_maze.grid", type_options);
+  MazeWorld(unsigned int seed = 0) : WorldBase(seed) {
+    // Create cell types
+    floor_id =
+        AddCellType("floor", "Floor that you can easily walk over.", ' ');
+    wall_id = AddCellType(
+        "wall", "Impenetrable wall that you must find a way around.", '#');
+    // Set cell type properties
+    type_options.at(floor_id).SetProperty(CellType::CELL_WALL);
+    // Load map
+    main_grid.Read("../assets/grids/default_maze.grid", type_options);
   }
   ~MazeWorld() = default;
   
@@ -46,20 +50,6 @@
     agent.AddAction("move_arbitrary", MOVE_ARBITRARY);
   }
 
-<<<<<<< HEAD
- public:
-  MazeWorld(unsigned int seed = 0) : WorldBase(seed) {
-    // Create cell types
-    floor_id = AddCellType("floor", "Floor that you can easily walk over.", ' ');
-    wall_id = AddCellType("wall", "Impenetrable wall that you must find a way around.", '#');
-    // Set cell type properties
-    type_options.at(floor_id).SetProperty(CellType::CELL_WALL);
-    // Load map
-    main_grid.Read("../assets/grids/default_maze.grid", type_options);
-  }
-
-  ~MazeWorld() = default;
-=======
   void ConfigAgent(AgentBase &agent) override {
     agent.AddAction("up", MOVE_UP);
     agent.AddAction("down", MOVE_DOWN);
@@ -67,7 +57,6 @@
     agent.AddAction("right", MOVE_RIGHT);
     agent.AddAction("move_arbitrary", MOVE_ARBITRARY);
   }
->>>>>>> 2247dfcf
 
   /// Allow the agents to move around the maze.
   int DoAction(AgentBase &agent, size_t action_id) override {
