--- conflicted
+++ resolved
@@ -325,16 +325,12 @@
             }
         }
 
-<<<<<<< HEAD
+        /**
+         * Helper function for armory functionality
+         * @param agent agent performing action
+         * @param new_position new position agent is moving to
+         */
         void TeleporterHelper(GridPosition &new_position) {
-=======
-        /**
-         * Helper function for armory functionality
-         * @param agent agent performing action
-         * @param new_position new position agent is moving to
-         */
-        void TeleporterHelper(AgentBase &agent, GridPosition &new_position) {
->>>>>>> 36e5ba5d
             vector<GridPosition> teleporters = FindTiles(main_grid, teleporter_id);
 
             for (GridPosition teleporter: teleporters) {
