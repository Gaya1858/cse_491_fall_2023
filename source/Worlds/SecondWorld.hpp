/**
 * @file SecondWorld.hpp
 * @author Jayson Van Dam
 * @author Kurt LaBlanc
 * @author Satvik Ravipati
 */

#pragma once
#include <algorithm>
#include <nlohmann/json.hpp>

#include "../Agents/PacingAgent.hpp"
#include "../core/WorldBase.hpp"

namespace group4 {
/// @brief Filename for the first floor grid file
const std::string FIRST_FLOOR_FILENAME = "../assets/grids/group4_maze.grid";

/// @brief Filename for the second floor grid file
const std::string SECOND_FLOOR_FILENAME = "../assets/grids/second_floor.grid";

/// @brief Filename for the last floor grid file
const std::string FINAL_FLOOR_FILENAME = SECOND_FLOOR_FILENAME;

/**
 * Creates a world with agents and a win flag
 */
class SecondWorld : public cse491::WorldBase {
 private:
  /// @brief File name for this world grid. Switched when the player gets to the next level.
  std::string world_filename = "";

  /// @brief File name for agent input JSON file.
  std::string agents_filename = "";

 protected:
  enum ActionType {
    REMAIN_STILL = 0,
    MOVE_UP,
    MOVE_DOWN,
    MOVE_LEFT,
    MOVE_RIGHT
  };

  /// Easy access to floor CellType ID.
  size_t floor_id;

  /// Easy access to flag CellType ID.
  size_t flag_id;

  /// Easy access to wall CellType ID.
  size_t wall_id;

  /// Easy access to Entity char
  const size_t entity_id = '+';

  /// Provide the agent with movement actions.
  void ConfigAgent(cse491::AgentBase& agent) override {
    agent.AddAction("up", MOVE_UP);
    agent.AddAction("down", MOVE_DOWN);
    agent.AddAction("left", MOVE_LEFT);
    agent.AddAction("right", MOVE_RIGHT);
  }

 public:
  /**
   * Constructor with no arguments
   */
  SecondWorld() : world_filename(FIRST_FLOOR_FILENAME) {
    floor_id =
        AddCellType("floor", "Floor that you can easily walk over.", ' ');
    flag_id = AddCellType("flag", "Goal flag for a game end state", 'g');
    wall_id = AddCellType(
        "wall", "Impenetrable wall that you must find a way around.", '#');
    main_grid.Read(FIRST_FLOOR_FILENAME, type_options);
  }

  /**
   * Constructor with grid and agent file names
   * @param grid_filename Relative path to grid file
   * @param agent_filename Relative path to agent input.json file
   */
  SecondWorld(std::string grid_filename, std::string agent_filename) : world_filename(grid_filename), agents_filename(agent_filename) {
    floor_id =
        AddCellType("floor", "Floor that you can easily walk over.", ' ');
    flag_id = AddCellType("flag", "Goal flag for a game end state", 'g');
    wall_id = AddCellType(
        "wall", "Impenetrable wall that you must find a way around.", '#');
    main_grid.Read(grid_filename, type_options);

    LoadFromFile(agent_filename);
  }

  /**
   * Destructor
   */
  ~SecondWorld() = default;

  /**
   * Loads data from a JSON file
   * and adds agents with specified properties into the world.
   * @param input_filename Relative path to input.json file
   */
  void LoadFromFile(const std::string& input_filename) {

    std::ifstream input_file(input_filename);

    if (!input_file.is_open()) {
      std::cerr << "Error: could not open file " << input_filename << std::endl;
      return;
    }

    nlohmann::json data;
    try {
      input_file >> data;
    } catch (const nlohmann::json::parse_error& err) {
      std::cerr << "JSON parsing error: " << err.what() << std::endl;
      return;
    }

    /// The base max health for an agent.
    /// Can be added to by giving the agent specific items,
    /// such as "chocolate_bar", that are specified below.
    const int BASE_MAX_HEALTH = 100;
    for (const auto& agent : data) {
      // May get a json.exception.type_error here if you assign to the wrong C++
      // type, so make sure to nail down what types things are in JSON first! My
      // intuition is that each agent object will have: name: string (C++
      // std::string) x: number (C++ int) y: number (C++ int) entities:
      // array<string> (C++ std::vector<std::string>)
      std::string agent_name = agent.at("name");
      int x_pos = agent.at("x");
      int y_pos = agent.at("y");

      int additional_max_health = 0;
      std::vector<std::string> entities = agent.at("entities");

      for (const auto& entity : entities) {
        // TODO: How should we set the entity properties here?
        // Just adding to MaxHealth now, but this doesn't seem very scalable.
        if (entity == "chocolate_bar") {
          additional_max_health = 10;
        }
      }

      AddAgent<cse491::PacingAgent>(agent_name)
          .SetPosition(x_pos, y_pos)
          .SetProperty("MaxHealth", BASE_MAX_HEALTH + additional_max_health);
    }
  }

  void UpdateWorld() override {}

  /**
   * This function gives us an output.json file
   */
  virtual void Run() override {
    while (!run_over) {
      RunAgents();
      UpdateWorld();
    }

    SaveToFile();
  }

  /**
   * This function gives us an output.json file using nlohmann::json library
  */
  void SaveToFile() {
  nlohmann::json output_data; // json to store the data being outputted

  for (const auto& [agent_id, agent_ptr] : agent_map) {
    auto new_position = agent_ptr->GetPosition();
    std::string agent_name = agent_ptr->GetName();
    double x_pos = new_position.GetX();
    double y_pos = new_position.GetY();

    nlohmann::json agent_data; // json for each agent
    agent_data["name"] = agent_name;
    agent_data["x"] = x_pos;
    agent_data["y"] = y_pos;

    output_data.push_back(agent_data); // add it to the json array
  }

  std::ofstream ofs("output.json"); //save it to a file called output.json
  ofs << output_data.dump(2); // indentation
}

  /**
   * Allows agents to move around the maze.
   * Also checks if the next agent position will be the win flag.
   */
  int DoAction(cse491::AgentBase& agent, size_t action_id) override {
    cse491::GridPosition new_position;
    switch (action_id) {
      case REMAIN_STILL:
        new_position = agent.GetPosition();
        break;
      case MOVE_UP:
        new_position = agent.GetPosition().Above();
        break;
      case MOVE_DOWN:
        new_position = agent.GetPosition().Below();
        break;
      case MOVE_LEFT:
        new_position = agent.GetPosition().ToLeft();
        break;
      case MOVE_RIGHT:
        new_position = agent.GetPosition().ToRight();
        break;
    }
    if (!main_grid.IsValid(new_position)) {
      return false;
    }
    if (main_grid.At(new_position) == wall_id) {
      return false;
    }

    if (main_grid.At(new_position) == flag_id) {
      // Set win flag to true
      std::cout << "flag found" << std::endl;

      agent.Notify("Leaving " + world_filename, "world_switched");

      if (world_filename == FIRST_FLOOR_FILENAME) {
        // TODO: should not set run_over to true here. Should just switch to the next floor.
        agent.Notify("Going to " + SECOND_FLOOR_FILENAME, "world_switched");
      } else if (world_filename == FINAL_FLOOR_FILENAME) {
        agent.Notify("Congrats, you won the game!", "congrats_msg");
      }
      run_over = true;
    }

    // TODO: we need to tell the world which level we're on so we know which
    // grid to look at for items
    auto items_found = FindItemsAt(new_position, 0);
    // If there are items at this position
    if (!items_found.empty()) {
      auto& item_found = GetItem(items_found.at(0));

<<<<<<< HEAD
      // Item is a chest
      if (item_found.HasProperty("Chest")) {
        // TODO: Check to see if the chest is empty, if !empty -> move them to
        // agent's inventory

        agent.Notify("You found a chest!", "item_alert");
=======
        // Item is a chest
        if (item_found.HasProperty("Chest")) {
            // TODO: Check to see if the chest is empty, if !empty -> move them to agent's inventory
            
            // if (item_found.HasProperty("Chest") == 0) {
            //     agent.Notify("The chest is empty.", "item_alert");
            // } 
            // else{
            //   // Transfer ownership to agent
            // item_found.SetOwner(agent);
            // agent.Notify("You found a chest!", "item_alert");
            // }

            //agent.Notify("You found a chest!", "item_alert");
>>>>>>> ac35e325

      } else {
        agent.Notify("You found " + item_found.GetName() + "!", "item_alert");

        // Transfer ownership to agent
        item_found.SetOwner(agent);

        // Removes item from item_map
        RemoveItem(item_found.GetID());

        // Change the grid position to floor_id, so it's not seen on the grid
        main_grid.At(new_position) = floor_id;
      }
    }

    agent.SetPosition(new_position);
    return true;
  }

  /**
   * Prints the entities in item_set (testing)
   */
  void PrintEntities() {
    for (const auto& [id, item_ptr] : item_map) {
      if (!item_ptr) {
        continue;
      }
      std::cout << item_ptr->GetName() << "\n";
    }
    std::cout << std::endl;
  }
};
}  // namespace group4<|MERGE_RESOLUTION|>--- conflicted
+++ resolved
@@ -239,29 +239,12 @@
     if (!items_found.empty()) {
       auto& item_found = GetItem(items_found.at(0));
 
-<<<<<<< HEAD
       // Item is a chest
       if (item_found.HasProperty("Chest")) {
         // TODO: Check to see if the chest is empty, if !empty -> move them to
         // agent's inventory
 
         agent.Notify("You found a chest!", "item_alert");
-=======
-        // Item is a chest
-        if (item_found.HasProperty("Chest")) {
-            // TODO: Check to see if the chest is empty, if !empty -> move them to agent's inventory
-            
-            // if (item_found.HasProperty("Chest") == 0) {
-            //     agent.Notify("The chest is empty.", "item_alert");
-            // } 
-            // else{
-            //   // Transfer ownership to agent
-            // item_found.SetOwner(agent);
-            // agent.Notify("You found a chest!", "item_alert");
-            // }
-
-            //agent.Notify("You found a chest!", "item_alert");
->>>>>>> ac35e325
 
       } else {
         agent.Notify("You found " + item_found.GetName() + "!", "item_alert");
