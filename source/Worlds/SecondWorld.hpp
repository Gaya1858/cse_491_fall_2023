/**
 * @file SecondWorld.hpp
 * @author Jayson Van Dam
 * @author Kurt LaBlanc
 * @author Satvik Ravipati
 */

#pragma once
<<<<<<< HEAD

#include <fstream>

#include "../core/WorldBase.hpp"
#include "MazeWorld.hpp"
=======
#include "../core/WorldBase.hpp"
>>>>>>> 5d19cd2e

namespace group4 {
/**
 * Creates a world with agents and a win flag
 */
<<<<<<< HEAD
class SecondWorld : public cse491::MazeWorld {
 private:
  bool flag_hit = false;
  bool run_over = false;

 protected:
  /// Easy access to flag CellType ID.
  size_t flag_id;

=======
class SecondWorld : public cse491::WorldBase {
 protected:
  enum ActionType {
    REMAIN_STILL = 0,
    MOVE_UP,
    MOVE_DOWN,
    MOVE_LEFT,
    MOVE_RIGHT
  };

  /// Easy access to floor CellType ID.
  size_t floor_id;

  /// Easy access to flag CellType ID.
  size_t flag_id;

  /// Easy access to wall CellType ID.
  size_t wall_id;

  /// Provide the agent with movement actions.
  void ConfigAgent(cse491::AgentBase& agent) override {
    agent.AddAction("up", MOVE_UP);
    agent.AddAction("down", MOVE_DOWN);
    agent.AddAction("left", MOVE_LEFT);
    agent.AddAction("right", MOVE_RIGHT);
  }

>>>>>>> 5d19cd2e
 public:
  /**
   * Constructor with no arguments
   */
  SecondWorld() {
<<<<<<< HEAD
    // Call parent class' constructor
    cse491::MazeWorld();

    flag_id = cse491::WorldBase::AddCellType(
        "flag", "Goal flag for a game end state", 'g');
=======
    floor_id =
        AddCellType("floor", "Floor that you can easily walk over.", ' ');
    flag_id = cse491::WorldBase::AddCellType(
        "flag", "Goal flag for a game end state", 'g');
    wall_id = AddCellType(
        "wall", "Impenetrable wall that you must find a way around.", '#');
>>>>>>> 5d19cd2e
    main_grid.Read("../assets/grids/group4_maze.grid", type_options);

    // Adding power sword with id = 1; name = sword of power
    auto powerSword = std::make_unique<cse491::Entity>(1, "Sword of Power");
    powerSword->SetPosition(3, 4);
    powerSword->SetProperty("Damage", 20.0);
    item_set.push_back(std::move(powerSword));

    // Adding fire sword with id = 2; name = Inferno Slicer
    auto infernoSlicer = std::make_unique<cse491::Entity>(2, "Inferno Slicer");
    infernoSlicer->SetPosition(5, 0);
    infernoSlicer->SetProperties("Damage", 12.5, "Speed", 15.0,
                                 "Burning Duration", 2.5);
    item_set.push_back(std::move(infernoSlicer));

    // Adding a piece of armor with id = 10; name = Daedric
    auto daedricArmor = std::make_unique<cse491::Entity>(10, "Daedric Armor");
    daedricArmor->SetPosition(7, 4);
    daedricArmor->SetProperties("Health", 99, "Extra Inv. Space", 5);
    item_set.push_back(std::move(daedricArmor));
  }

  /**
   * Destructor
   */
  ~SecondWorld() = default;

<<<<<<< HEAD
  void UpdateWorld() override {
    if (flag_hit) {
      run_over = true;
    }
  }
=======
  void UpdateWorld() override {}
>>>>>>> 5d19cd2e

  virtual void Run() override {
    while (!run_over) {
      RunAgents();
      UpdateWorld();
    }

    std::string filename = "output.json";

    std::ofstream ofs(filename);

    ofs << "[" << std::endl;
    size_t index = 0;

    for (const auto& other_agent : agent_set) {
      auto new_position = other_agent->GetPosition();

      std::string agent_name = other_agent->GetName();

      double x_pos = new_position.GetX();
      double y_pos = new_position.GetY();

      ofs << "  {" << std::endl;
      ofs << "    \"name\": "
          << "\"" << agent_name << "\""
          << ",\n";

      ofs << "    \"x\": " << x_pos << "," << std::endl;
      ofs << "    \"y\": " << y_pos << std::endl;

      if (index == agent_set.size() - 1) {
        ofs << "  }" << std::endl;
      } else {
        ofs << "  }," << std::endl;
      }

      index++;
    }
    ofs << "]" << std::endl;
  }

  /**
   * Allows agents to move around the maze.
   * Also checks if the next agent position will be the win flag.
   */
  int DoAction(cse491::AgentBase& agent, size_t action_id) override {
<<<<<<< HEAD
    cse491::MazeWorld::DoAction(agent, action_id);

=======
>>>>>>> 5d19cd2e
    cse491::GridPosition new_position;
    switch (action_id) {
      case REMAIN_STILL:
        new_position = agent.GetPosition();
        break;
      case MOVE_UP:
        new_position = agent.GetPosition().Above();
        break;
      case MOVE_DOWN:
        new_position = agent.GetPosition().Below();
        break;
      case MOVE_LEFT:
        new_position = agent.GetPosition().ToLeft();
        break;
      case MOVE_RIGHT:
        new_position = agent.GetPosition().ToRight();
        break;
    }
    if (!main_grid.IsValid(new_position)) {
      return false;
    }
    if (main_grid.At(new_position) == wall_id) {
      return false;
    }

    if (main_grid.At(new_position) == flag_id) {
      // Set win flag to true
      std::cout << "flag found" << std::endl;
<<<<<<< HEAD
      flag_hit = true;
    }

=======
      run_over = true;
    }

    agent.SetPosition(new_position);

>>>>>>> 5d19cd2e
    return true;
  }
};
}  // namespace group4<|MERGE_RESOLUTION|>--- conflicted
+++ resolved
@@ -6,31 +6,12 @@
  */
 
 #pragma once
-<<<<<<< HEAD
-
-#include <fstream>
-
 #include "../core/WorldBase.hpp"
-#include "MazeWorld.hpp"
-=======
-#include "../core/WorldBase.hpp"
->>>>>>> 5d19cd2e
 
 namespace group4 {
 /**
  * Creates a world with agents and a win flag
  */
-<<<<<<< HEAD
-class SecondWorld : public cse491::MazeWorld {
- private:
-  bool flag_hit = false;
-  bool run_over = false;
-
- protected:
-  /// Easy access to flag CellType ID.
-  size_t flag_id;
-
-=======
 class SecondWorld : public cse491::WorldBase {
  protected:
   enum ActionType {
@@ -58,26 +39,17 @@
     agent.AddAction("right", MOVE_RIGHT);
   }
 
->>>>>>> 5d19cd2e
  public:
   /**
    * Constructor with no arguments
    */
   SecondWorld() {
-<<<<<<< HEAD
-    // Call parent class' constructor
-    cse491::MazeWorld();
-
-    flag_id = cse491::WorldBase::AddCellType(
-        "flag", "Goal flag for a game end state", 'g');
-=======
     floor_id =
         AddCellType("floor", "Floor that you can easily walk over.", ' ');
     flag_id = cse491::WorldBase::AddCellType(
         "flag", "Goal flag for a game end state", 'g');
     wall_id = AddCellType(
         "wall", "Impenetrable wall that you must find a way around.", '#');
->>>>>>> 5d19cd2e
     main_grid.Read("../assets/grids/group4_maze.grid", type_options);
 
     // Adding power sword with id = 1; name = sword of power
@@ -105,15 +77,7 @@
    */
   ~SecondWorld() = default;
 
-<<<<<<< HEAD
-  void UpdateWorld() override {
-    if (flag_hit) {
-      run_over = true;
-    }
-  }
-=======
   void UpdateWorld() override {}
->>>>>>> 5d19cd2e
 
   virtual void Run() override {
     while (!run_over) {
@@ -160,11 +124,6 @@
    * Also checks if the next agent position will be the win flag.
    */
   int DoAction(cse491::AgentBase& agent, size_t action_id) override {
-<<<<<<< HEAD
-    cse491::MazeWorld::DoAction(agent, action_id);
-
-=======
->>>>>>> 5d19cd2e
     cse491::GridPosition new_position;
     switch (action_id) {
       case REMAIN_STILL:
@@ -193,17 +152,11 @@
     if (main_grid.At(new_position) == flag_id) {
       // Set win flag to true
       std::cout << "flag found" << std::endl;
-<<<<<<< HEAD
-      flag_hit = true;
-    }
-
-=======
       run_over = true;
     }
 
     agent.SetPosition(new_position);
 
->>>>>>> 5d19cd2e
     return true;
   }
 };
