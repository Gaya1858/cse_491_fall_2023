--- conflicted
+++ resolved
@@ -74,7 +74,6 @@
         "wall", "Impenetrable wall that you must find a way around.", '#');
     main_grid.Read(grid_filename, type_options);
 
-<<<<<<< HEAD
     LoadFromFile(agent_filename);
   }
 
@@ -82,54 +81,6 @@
    * Destructor
    */
   ~SecondWorld() = default;
-=======
-        /**
-         * Destructor
-         */
-        ~SecondWorld() = default;
-
-        /**
-         * Allows agents to move around the maze.
-         * Also checks if the next agent position will be the win flag.
-         */
-        int DoAction(cse491::AgentBase & agent, size_t action_id) override {
-            cse491::GridPosition new_position;
-            switch (action_id) {
-            case REMAIN_STILL: new_position = agent.GetPosition(); break;
-            case MOVE_UP:      new_position = agent.GetPosition().Above(); break;
-            case MOVE_DOWN:    new_position = agent.GetPosition().Below(); break;
-            case MOVE_LEFT:    new_position = agent.GetPosition().ToLeft(); break;
-            case MOVE_RIGHT:   new_position = agent.GetPosition().ToRight(); break;
-            }
-            if (!main_grid.IsValid(new_position)) { return false; }
-            if (main_grid.At(new_position) == wall_id) { return false; }
-
-            if (main_grid.At(new_position) == flag_id) {
-                // Set win flag to true
-                std::cout << "flag found" << std::endl;
-                run_over = true;
-            }
-
-            if (main_grid.At(new_position) == entity_id) {
-              for (auto it = item_map.begin(); it != item_map.end(); ++it) {
-                auto & item = *(it->second);
-                if (item.GetPosition() == new_position) {
-                  std::cout << "You found " << item.GetName() << "!" << std::endl;
-
-                  // Move the ownership of the item to the agents inventory
-                  inventory.push_back(std::move(it->second));
-
-                  // Change the grid position to floor_id so it's not seen on the grid
-                  main_grid.At(new_position) = floor_id;
-                  break;
-                }
-              }
-            }
-
-            agent.SetPosition(new_position);
-            return true;
-        }
->>>>>>> 945c16b2
 
   /**
    * Loads data from a JSON file
@@ -139,7 +90,6 @@
   void LoadFromFile(const std::string& input_filename) {
     std::ifstream input_file(input_filename);
 
-<<<<<<< HEAD
     if (!input_file.is_open()) {
       std::cerr << "Error: could not open file " << input_filename << std::endl;
       return;
@@ -174,17 +124,6 @@
         // Just adding to MaxHealth now, but this doesn't seem very scalable.
         if (entity == "chocolate_bar") {
           additional_max_health = 10;
-=======
-        /**
-         * Prints the entities in item_map (testing)
-         */
-        void PrintEntities() {
-            for (const auto & elem : item_map)
-            {
-                std::cout << elem.second->GetName() << "\n";
-            }
-            std::cout << std::endl;
->>>>>>> 945c16b2
         }
       }
       
@@ -231,7 +170,6 @@
       } else {
         ofs << "  }," << std::endl;
       }
-
       index++;
     }
     ofs << "]" << std::endl;
@@ -330,4 +268,4 @@
     std::cout << std::endl;
   }
 };
-}  // namespace group4+}  // namespace group4
