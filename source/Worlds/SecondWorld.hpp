/**
 * @file SecondWorld.hpp
 * @author Jayson Van Dam
 * @author Kurt LaBlanc
 * @author Satvik Ravipati
 */

#pragma once
#include <algorithm>
#include <nlohmann/json.hpp>

#include "../Agents/PacingAgent.hpp"
#include "../core/WorldBase.hpp"
#include "ProgramExecutor.hpp" //< for attack, item scripts

#include <algorithm>

namespace group4 {
/// @brief Filename for the first floor grid file
const std::string FIRST_FLOOR_FILENAME = "../assets/grids/group4_maze.grid";

/// @brief Filename for the second floor grid file
const std::string SECOND_FLOOR_FILENAME = "../assets/grids/second_floor.grid";

/// @brief Filename for the last floor grid file
const std::string FINAL_FLOOR_FILENAME = "../assets/grids/third_floor.grid";

/// @brief Filename for item pickup script
///
/// This script modifies properties of the agent collecting the item.
const std::string ITEM_PICKUP_SCRIPT = "../assets/scripts/g4_item_pickup.ws";

/// @brief Filename for agent combat script
/// 
/// When an agent attempts to move into another agent, this attack script runs.
const std::string COMBAT_SCRIPT = "../assets/scripts/g4_agent_attack.ws";

/**
 * Creates a world with agents and a win flag
 */
class SecondWorld : public cse491::WorldBase {
 private:
  /// @brief File name for this world grid. Switched when the player gets to the
  /// next level.
  std::string world_filename = "";

  /// @brief File name for agent input JSON file.
  std::string agents_filename = "";

  /**
   * Switches to the next grid file
   * and resets player position and item map.
   * @param agent The player agent
   * @param pos The player position
   */
  void SwitchGrid(cse491::AgentBase& agent, cse491::GridPosition& pos) {
    if (world_filename == FIRST_FLOOR_FILENAME) {
      world_filename = SECOND_FLOOR_FILENAME;
      agents_filename = "../assets/second_floor_input.json";
    } else if (world_filename == SECOND_FLOOR_FILENAME) {
      world_filename = FINAL_FLOOR_FILENAME;
      agents_filename = "../assets/third_floor_input.json";
    }

    agent.Notify("Going to " + world_filename, "world_switched");

    // Need to clear item_map so that items don't stay for the next floor.
    item_map.clear();

    // Resetting the current new_position to the top left of the new grid.
    pos = cse491::GridPosition(0, 0);
    main_grid.Read(world_filename, type_options);
    LoadFromFile(agents_filename);
  }

 protected:
  enum ActionType {
    REMAIN_STILL = 0,
    MOVE_UP,
    MOVE_DOWN,
    MOVE_LEFT,
    MOVE_RIGHT,
    DROP_ITEM,
    WARP_TO_FLOOR_3  // New action for hidden warp tile
  };

  /// Easy access to floor CellType ID.
  size_t floor_id;

  /// Easy access to flag CellType ID.
  size_t flag_id;

  /// Easy access to wall CellType ID.
  size_t wall_id;

  /// Easy access to warp CellType ID.
  size_t hidden_warp_id;

<<<<<<< HEAD
  /// Script executor object.
  worldlang::ProgramExecutor pe;

  /// Vector of the items in this world
  std::map<size_t, std::unique_ptr<cse491::ItemBase>> inventory;

=======
>>>>>>> e0ff834b
  /// Provide the agent with movement actions.
  void ConfigAgent(cse491::AgentBase& agent) override {
    agent.AddAction("up", MOVE_UP);
    agent.AddAction("down", MOVE_DOWN);
    agent.AddAction("left", MOVE_LEFT);
    agent.AddAction("right", MOVE_RIGHT);
    agent.AddAction("drop", DROP_ITEM);
    // Add the new action for the hidden warp tile
    agent.AddAction("warp", WARP_TO_FLOOR_3);
  }

 public:
  /**
   * Constructor with no arguments
   */
  SecondWorld() : world_filename(FIRST_FLOOR_FILENAME), pe{*this}{
    floor_id =
        AddCellType("floor", "Floor that you can easily walk over.", ' ');
    flag_id = AddCellType("flag", "Goal flag for a game end state", 'g');
    wall_id = AddCellType(
        "wall", "Impenetrable wall that you must find a way around.", '#');
    hidden_warp_id = AddCellType(
        "hidden_warp", "Hidden warp tile that warps to floor 3.", 'u');

    main_grid.Read(FIRST_FLOOR_FILENAME, type_options);
  }

  /**
   * Constructor with grid and agent file names
   * @param grid_filename Relative path to grid file
   * @param agent_filename Relative path to agent input.json file
   */
  SecondWorld(std::string grid_filename, std::string agent_filename)
      : world_filename(grid_filename), agents_filename(agent_filename), 
      pe{*this}{
    floor_id =
        AddCellType("floor", "Floor that you can easily walk over.", ' ');
    flag_id = AddCellType("flag", "Goal flag for a game end state", 'g');
    wall_id = AddCellType(
        "wall", "Impenetrable wall that you must find a way around.", '#');
    hidden_warp_id = AddCellType(
        "hidden_warp", "Hidden warp tile that warps to floor 3.", 'u');

    main_grid.Read(grid_filename, type_options);
    LoadFromFile(agent_filename);
  }

  /**
   * Destructor
   */
  ~SecondWorld() = default;

  /**
   * Loads data from a JSON file
   * and adds agents with specified properties into the world.
   * @param input_filename Relative path to input.json file
   */
  void LoadFromFile(const std::string& input_filename) {
    std::ifstream input_file(input_filename);

    if (!input_file.is_open()) {
      std::cerr << "Error: could not open file " << input_filename << std::endl;
      return;
    }

    nlohmann::json data;
    try {
      input_file >> data;
    } catch (const nlohmann::json::parse_error& err) {
      std::cerr << "JSON parsing error: " << err.what() << std::endl;
      return;
    }

    /// The base max health for an agent.
    /// Can be added to by giving the agent specific items,
    /// such as "chocolate_bar", that are specified below.
    const int BASE_MAX_HEALTH = 100;
    for (const auto& agent : data) {
      // May get a json.exception.type_error here if you assign to the wrong C++
      // type, so make sure to nail down what types things are in JSON first! My
      // intuition is that each agent object will have: name: string (C++
      // std::string) x: number (C++ int) y: number (C++ int) entities:
      // array<string> (C++ std::vector<std::string>)
      std::string agent_name = agent.at("name");
      int x_pos = agent.at("x");
      int y_pos = agent.at("y");

      int additional_max_health = 0;
      std::vector<std::string> entities = agent.at("entities");

      for (const auto& entity : entities) {
        // TODO: How should we set the entity properties here?
        // Just adding to MaxHealth now, but this doesn't seem very scalable.
        if (entity == "chocolate_bar") {
          additional_max_health = 10;
        }
      }

      AddAgent<cse491::PacingAgent>(agent_name)
          .SetPosition(x_pos, y_pos)
          .SetProperty("MaxHealth", BASE_MAX_HEALTH + additional_max_health);
    }
  }

  /**
   * This function gives us an output.json file
   */
  virtual void Run() override {
    while (!run_over) {
      RunAgents();
    }

    SaveToFile();
  }

  /**
   * This function gives us an output.json file using nlohmann::json library
   */
  void SaveToFile() {
    nlohmann::json output_data;  // json to store the data being outputted

    for (const auto& [agent_id, agent_ptr] : agent_map) {
      auto new_position = agent_ptr->GetPosition();
      std::string agent_name = agent_ptr->GetName();
      double x_pos = new_position.GetX();
      double y_pos = new_position.GetY();

      nlohmann::json agent_data;  // json for each agent
      agent_data["name"] = agent_name;
      agent_data["x"] = x_pos;
      agent_data["y"] = y_pos;

      output_data.push_back(agent_data);  // add it to the json array
    }

    std::ofstream ofs("output.json");  // save it to a file called output.json
    ofs << output_data.dump(2);        // indentation
  }

  /**
   * Drops the item in the agent's inventory
   * @param agent This agent's item we're dropping
   * @param pos The position where the item will be dropped
   */
  void DropItem(cse491::AgentBase& agent, cse491::GridPosition& pos) {

      if (agent.GetInventory().empty()) {
        agent.Notify("Cannot drop any items, inventory is empty.", "item_alert");

    } else {
        // TODO: Remove the item that the agent has selected in his hot bar, instead
        //  of the first item in the agent's inventory
        // Get the item from the SecondWorld inventory
        auto& item = GetItem(agent.GetInventory().at(0));

        agent.Notify("Dropping " + item.GetName(), "item_alert");

        // Set the position and remove item from agent's inventory
        item.SetPosition(pos);
        agent.RemoveItem(item.GetID());

        // Must set the grid back because RemoveItem() doesn't account for that
        item.SetGrid();

        main_grid.At(pos) = GetCellTypeSymbol(item.GetID());

    }
  }

  /**
   * Checks to see if there is a flag or item at the agent's current position
   * @param agent The agent
   * @param pos The position
   */
  void CheckPosition(cse491::AgentBase& agent, cse491::GridPosition& pos) {
    // First check to see if agent is on win flag
    if ((main_grid.At(pos) == flag_id) && (agent.IsInterface())) {
      // Set win flag to true

      agent.Notify("Flag found ", "item_alert");

      agent.Notify("Leaving " + world_filename, "world_switched");

      if (world_filename == FIRST_FLOOR_FILENAME ||
          world_filename == SECOND_FLOOR_FILENAME) {
        // We are currently on floor 1 or 2,
        // so switch to the next world
        // and reset the item_map and player position.
        SwitchGrid(agent, pos);
      } else if (world_filename == FINAL_FLOOR_FILENAME) {
        agent.Notify("Congrats, you won the game!", "congrats_msg");
        run_over = true;
      }

      // then checks if agent is on any items
    } else if ((main_grid.At(pos) == hidden_warp_id) && (agent.IsInterface())) {
      // Agent used the hidden warp tile action
      std::cout << "Hidden warp tile activated! Warping to floor 3."
                << std::endl;

      agent.Notify("Leaving " + world_filename, "world_switched");

      // Update the world to floor 3
      world_filename = FINAL_FLOOR_FILENAME;
      agents_filename = "../assets/third_floor_input.json";

      // Clear item_map for the next floor
      item_map.clear();

      // Reset the current new_position to the top left of the new grid.
      pos = cse491::GridPosition(0, 0);
      main_grid.Read(FINAL_FLOOR_FILENAME, type_options);
      LoadFromFile(agents_filename);

      // Update the agent's position on the new floor
      agent.SetPosition(pos);

    } else {
      auto items_found = FindItemsAt(pos, 0);
      // If there are items at this position
      if (!items_found.empty() && agent.IsInterface()) {
        auto& item_found = GetItem(items_found.at(0));

        // Item is a chest
        if (item_found.HasProperty("Chest")) {

          // Check to see if the chest owns any items
          if (!item_found.GetInventory().empty()) {
            auto temp_inventory = item_found.GetInventory();
            agent.Notify("This is inside the chest: ", "item_alert");
            for (auto x : temp_inventory) {

              // TODO: Minor, but do we want to check if word starts with a vowel to change the wording before the constant?
              agent.Notify("You found the " + GetItem(x).GetName() + " in the " + item_found.GetName());

              agent.AddItem(GetItem(x));
              item_found.RemoveItem(GetItem(x));

            }

            // TODO: Need to determine max size of inventory
            if (agent.GetInventory().size() == 10) {
              agent.Notify(
                  "It looks like your inventory is full, please drop items or "
                  "place them in chests!",
                  "item_alert");
            }

          } else {
            agent.Notify(
                "The chest is empty! Do you want to store any items in here?",
                "item_alert");
          }

        } else {
          if (agent.GetInventory().size() == 10) {
            agent.Notify(
                "It looks like your inventory is full, please drop items or "
                "place them in chests!",
                "item_alert");
          } else {
            agent.Notify("You found " + item_found.GetName() + "!",
                         "item_alert");

            // Add item to the agent's inventory
            agent.AddItem(item_found.GetID());

            item_found.SetPosition(-1, -1);

            main_grid.At(pos) = floor_id;

          }
        }
      }
    }
  }

  /**
   * Allows agents to perform an action and sets each agent's new position
   * @param agent The agent performing the action
   * @param action_id The id that represents the move
   * @return An int that declares if the move is legal or illegal (true / false)
   */
  int DoAction(cse491::AgentBase& agent, size_t action_id) override {
    cse491::GridPosition new_position;
    bool IsDropped = false;
    switch (action_id) {
      case REMAIN_STILL:
        new_position = agent.GetPosition();
        break;
      case MOVE_UP:
        new_position = agent.GetPosition().Above();
        break;
      case MOVE_DOWN:
        new_position = agent.GetPosition().Below();
        break;
      case MOVE_LEFT:
        new_position = agent.GetPosition().ToLeft();
        break;
      case MOVE_RIGHT:
        new_position = agent.GetPosition().ToRight();
        break;
      case DROP_ITEM:
        new_position = agent.GetPosition();
        DropItem(agent, new_position);
        IsDropped = true;
        break;
    }

    if (!main_grid.IsValid(new_position)) {
      return false;
    }
    if (main_grid.At(new_position) == wall_id) {
      return false;
    }

    // At this point, new_position is valid and not going into a wall.
    // Check if there are any agents on this tile:
    auto res = this->FindAgentsAt(new_position);
    if (res.size()){
        // At least one agent was found. Take the first agent and attack it.
        pe.setVariable("agent", agent.GetID());
        pe.setVariable("opponent", res[0]);
        pe.runFile(COMBAT_SCRIPT);
        
        // The movement was not legal, so we return false.
        // TODO: Should this return a status indicating that an attack occured,
        // to distinguish moves that do nothing from attacks?
        return false; 
    }
    

    if (!IsDropped) {
        CheckPosition(agent, new_position);
    }
    

    IsDropped = false;
    agent.SetPosition(new_position);
    return true;
  }

  /**
   * Prints the entities in item_set (testing)
   */
  void PrintEntities() {
    for (const auto& [id, item_ptr] : item_map) {
      if (!item_ptr) {
        continue;
      }
      std::cout << item_ptr->GetName() << "\n";
    }
    std::cout << std::endl;
  }
};
}  // namespace group4<|MERGE_RESOLUTION|>--- conflicted
+++ resolved
@@ -96,15 +96,12 @@
   /// Easy access to warp CellType ID.
   size_t hidden_warp_id;
 
-<<<<<<< HEAD
   /// Script executor object.
   worldlang::ProgramExecutor pe;
 
   /// Vector of the items in this world
   std::map<size_t, std::unique_ptr<cse491::ItemBase>> inventory;
 
-=======
->>>>>>> e0ff834b
   /// Provide the agent with movement actions.
   void ConfigAgent(cse491::AgentBase& agent) override {
     agent.AddAction("up", MOVE_UP);
