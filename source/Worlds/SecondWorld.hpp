/**
 * @file SecondWorld.hpp
 * @author Jayson Van Dam
 * @author Kurt LaBlanc
 * @author Satvik Ravipati
 */

#pragma once
#include "../core/WorldBase.hpp"

namespace group4 {
<<<<<<< HEAD
    /**
     * Creates a world with agents and a win flag
     */
    class SecondWorld : public cse491::WorldBase {
    protected:
        enum ActionType { REMAIN_STILL=0, MOVE_UP, MOVE_DOWN, MOVE_LEFT, MOVE_RIGHT };

        /// Easy access to floor CellType ID.
        size_t floor_id;

        /// Easy access to flag CellType ID.
        size_t flag_id;

        /// Easy access to wall CellType ID.
        size_t wall_id;

        /// Provide the agent with movement actions.
        void ConfigAgent(cse491::AgentBase & agent) override {
            agent.AddAction("up", MOVE_UP);
            agent.AddAction("down", MOVE_DOWN);
            agent.AddAction("left", MOVE_LEFT);
            agent.AddAction("right", MOVE_RIGHT);
        }

    public:
        /**
         * Constructor with no arguments
         */
        SecondWorld() {
            floor_id = AddCellType("floor", "Floor that you can easily walk over.", ' ');
            flag_id = cse491::WorldBase::AddCellType("flag", "Goal flag for a game end state", 'g');
            wall_id = AddCellType("wall", "Impenetrable wall that you must find a way around.", '#');
            main_grid.Read("../assets/grids/group4_maze.grid", type_options);
=======
/**
 * Creates a world with agents and a win flag
 */
class SecondWorld : public cse491::WorldBase {
 protected:
  enum ActionType {
    REMAIN_STILL = 0,
    MOVE_UP,
    MOVE_DOWN,
    MOVE_LEFT,
    MOVE_RIGHT
  };

  /// Easy access to floor CellType ID.
  size_t floor_id;

  /// Easy access to flag CellType ID.
  size_t flag_id;

  /// Easy access to wall CellType ID.
  size_t wall_id;

  /// Provide the agent with movement actions.
  void ConfigAgent(cse491::AgentBase& agent) override {
    agent.AddAction("up", MOVE_UP);
    agent.AddAction("down", MOVE_DOWN);
    agent.AddAction("left", MOVE_LEFT);
    agent.AddAction("right", MOVE_RIGHT);
  }

 public:
  /**
   * Constructor with no arguments
   */
  SecondWorld() {
    floor_id =
        AddCellType("floor", "Floor that you can easily walk over.", ' ');
    flag_id = cse491::WorldBase::AddCellType(
        "flag", "Goal flag for a game end state", 'g');
    wall_id = AddCellType(
        "wall", "Impenetrable wall that you must find a way around.", '#');
    main_grid.Read("../assets/grids/group4_maze.grid", type_options);
>>>>>>> a25dbe3a

    // Adding power sword with id = 1; name = sword of power
    auto powerSword = std::make_unique<cse491::Entity>(1, "Sword of Power");
    powerSword->SetPosition(3, 4);
    powerSword->SetProperty("Damage", 20.0);
    item_set.push_back(std::move(powerSword));

    // Adding fire sword with id = 2; name = Inferno Slicer
    auto infernoSlicer = std::make_unique<cse491::Entity>(2, "Inferno Slicer");
    infernoSlicer->SetPosition(5, 0);
    infernoSlicer->SetProperties("Damage", 12.5, "Speed", 15.0,
                                 "Burning Duration", 2.5);
    item_set.push_back(std::move(infernoSlicer));

    // Adding a piece of armor with id = 10; name = Daedric
    auto daedricArmor = std::make_unique<cse491::Entity>(10, "Daedric Armor");
    daedricArmor->SetPosition(7, 4);
    daedricArmor->SetProperties("Health", 99, "Extra Inv. Space", 5);
    item_set.push_back(std::move(daedricArmor));
  }

  /**
   * Destructor
   */
  ~SecondWorld() = default;

<<<<<<< HEAD
  void UpdateWorld() override {

  }
=======
  void UpdateWorld() override {}
>>>>>>> a25dbe3a

  virtual void Run() override {
    while (!run_over) {
      RunAgents();
      UpdateWorld();
    }

    std::string filename = "output.json";

    std::ofstream ofs(filename);

    ofs << "[" << std::endl;
    size_t index = 0;

    for (const auto& other_agent : agent_set) {
      auto new_position = other_agent->GetPosition();

      std::string agent_name = other_agent->GetName();

      double x_pos = new_position.GetX();
      double y_pos = new_position.GetY();

      ofs << "  {" << std::endl;
      ofs << "    \"name\": "
          << "\"" << agent_name << "\""
          << ",\n";

      ofs << "    \"x\": " << x_pos << "," << std::endl;
      ofs << "    \"y\": " << y_pos << std::endl;

      if (index == agent_set.size() - 1) {
        ofs << "  }" << std::endl;
      } else {
        ofs << "  }," << std::endl;
      }

      index++;
    }
    ofs << "]" << std::endl;
  }

<<<<<<< HEAD
        /**
         * Allows agents to move around the maze.
         * Also checks if the next agent position will be the win flag.
         */
        int DoAction(cse491::AgentBase & agent, size_t action_id) override {
            cse491::GridPosition new_position;
            switch (action_id) {
            case REMAIN_STILL: new_position = agent.GetPosition(); break;
            case MOVE_UP:      new_position = agent.GetPosition().Above(); break;
            case MOVE_DOWN:    new_position = agent.GetPosition().Below(); break;
            case MOVE_LEFT:    new_position = agent.GetPosition().ToLeft(); break;
            case MOVE_RIGHT:   new_position = agent.GetPosition().ToRight(); break;
            }
            if (!main_grid.IsValid(new_position)) { return false; }
            if (main_grid.At(new_position) == wall_id) { return false; }

            if (main_grid.At(new_position) == flag_id) {
                // Set win flag to true
                std::cout << "flag found" << std::endl;
                run_over = true;
            }

            agent.SetPosition(new_position);
=======
  /**
   * Allows agents to move around the maze.
   * Also checks if the next agent position will be the win flag.
   */
  int DoAction(cse491::AgentBase& agent, size_t action_id) override {
    cse491::GridPosition new_position;
    switch (action_id) {
      case REMAIN_STILL:
        new_position = agent.GetPosition();
        break;
      case MOVE_UP:
        new_position = agent.GetPosition().Above();
        break;
      case MOVE_DOWN:
        new_position = agent.GetPosition().Below();
        break;
      case MOVE_LEFT:
        new_position = agent.GetPosition().ToLeft();
        break;
      case MOVE_RIGHT:
        new_position = agent.GetPosition().ToRight();
        break;
    }
    if (!main_grid.IsValid(new_position)) {
      return false;
    }
    if (main_grid.At(new_position) == wall_id) {
      return false;
    }

    if (main_grid.At(new_position) == flag_id) {
      // Set win flag to true
      std::cout << "flag found" << std::endl;
      run_over = true;
    }

    agent.SetPosition(new_position);
>>>>>>> a25dbe3a

    return true;
  }
};
}  // namespace group4<|MERGE_RESOLUTION|>--- conflicted
+++ resolved
@@ -9,41 +9,6 @@
 #include "../core/WorldBase.hpp"
 
 namespace group4 {
-<<<<<<< HEAD
-    /**
-     * Creates a world with agents and a win flag
-     */
-    class SecondWorld : public cse491::WorldBase {
-    protected:
-        enum ActionType { REMAIN_STILL=0, MOVE_UP, MOVE_DOWN, MOVE_LEFT, MOVE_RIGHT };
-
-        /// Easy access to floor CellType ID.
-        size_t floor_id;
-
-        /// Easy access to flag CellType ID.
-        size_t flag_id;
-
-        /// Easy access to wall CellType ID.
-        size_t wall_id;
-
-        /// Provide the agent with movement actions.
-        void ConfigAgent(cse491::AgentBase & agent) override {
-            agent.AddAction("up", MOVE_UP);
-            agent.AddAction("down", MOVE_DOWN);
-            agent.AddAction("left", MOVE_LEFT);
-            agent.AddAction("right", MOVE_RIGHT);
-        }
-
-    public:
-        /**
-         * Constructor with no arguments
-         */
-        SecondWorld() {
-            floor_id = AddCellType("floor", "Floor that you can easily walk over.", ' ');
-            flag_id = cse491::WorldBase::AddCellType("flag", "Goal flag for a game end state", 'g');
-            wall_id = AddCellType("wall", "Impenetrable wall that you must find a way around.", '#');
-            main_grid.Read("../assets/grids/group4_maze.grid", type_options);
-=======
 /**
  * Creates a world with agents and a win flag
  */
@@ -86,7 +51,6 @@
     wall_id = AddCellType(
         "wall", "Impenetrable wall that you must find a way around.", '#');
     main_grid.Read("../assets/grids/group4_maze.grid", type_options);
->>>>>>> a25dbe3a
 
     // Adding power sword with id = 1; name = sword of power
     auto powerSword = std::make_unique<cse491::Entity>(1, "Sword of Power");
@@ -113,13 +77,7 @@
    */
   ~SecondWorld() = default;
 
-<<<<<<< HEAD
-  void UpdateWorld() override {
-
-  }
-=======
   void UpdateWorld() override {}
->>>>>>> a25dbe3a
 
   virtual void Run() override {
     while (!run_over) {
@@ -161,31 +119,6 @@
     ofs << "]" << std::endl;
   }
 
-<<<<<<< HEAD
-        /**
-         * Allows agents to move around the maze.
-         * Also checks if the next agent position will be the win flag.
-         */
-        int DoAction(cse491::AgentBase & agent, size_t action_id) override {
-            cse491::GridPosition new_position;
-            switch (action_id) {
-            case REMAIN_STILL: new_position = agent.GetPosition(); break;
-            case MOVE_UP:      new_position = agent.GetPosition().Above(); break;
-            case MOVE_DOWN:    new_position = agent.GetPosition().Below(); break;
-            case MOVE_LEFT:    new_position = agent.GetPosition().ToLeft(); break;
-            case MOVE_RIGHT:   new_position = agent.GetPosition().ToRight(); break;
-            }
-            if (!main_grid.IsValid(new_position)) { return false; }
-            if (main_grid.At(new_position) == wall_id) { return false; }
-
-            if (main_grid.At(new_position) == flag_id) {
-                // Set win flag to true
-                std::cout << "flag found" << std::endl;
-                run_over = true;
-            }
-
-            agent.SetPosition(new_position);
-=======
   /**
    * Allows agents to move around the maze.
    * Also checks if the next agent position will be the win flag.
@@ -223,7 +156,6 @@
     }
 
     agent.SetPosition(new_position);
->>>>>>> a25dbe3a
 
     return true;
   }
