--- conflicted
+++ resolved
@@ -6,11 +6,11 @@
  */
 
 #pragma once
+#include "../core/Entity.hpp"
 #include "../core/WorldBase.hpp"
-#include "../core/Entity.hpp"
+#include <algorithm>
 
 namespace group4 {
-<<<<<<< HEAD
 /**
  * Creates a world with agents and a win flag
  */
@@ -33,6 +33,11 @@
   /// Easy access to wall CellType ID.
   size_t wall_id;
 
+  /// Easy access to Entity char
+  const size_t entity_id = '+';
+
+  std::vector<std::unique_ptr<cse491::Entity>> inventory;
+
   /// Provide the agent with movement actions.
   void ConfigAgent(cse491::AgentBase& agent) override {
     agent.AddAction("up", MOVE_UP);
@@ -53,25 +58,6 @@
     wall_id = AddCellType(
         "wall", "Impenetrable wall that you must find a way around.", '#');
     main_grid.Read("../assets/grids/group4_maze.grid", type_options);
-
-    // Adding power sword with id = 1; name = sword of power
-    auto powerSword = std::make_unique<cse491::Entity>(1, "Sword of Power");
-    powerSword->SetPosition(3, 4);
-    powerSword->SetProperty("Damage", 20.0);
-    item_set.push_back(std::move(powerSword));
-
-    // Adding fire sword with id = 2; name = Inferno Slicer
-    auto infernoSlicer = std::make_unique<cse491::Entity>(2, "Inferno Slicer");
-    infernoSlicer->SetPosition(5, 0);
-    infernoSlicer->SetProperties("Damage", 12.5, "Speed", 15.0,
-                                 "Burning Duration", 2.5);
-    item_set.push_back(std::move(infernoSlicer));
-
-    // Adding a piece of armor with id = 10; name = Daedric
-    auto daedricArmor = std::make_unique<cse491::Entity>(10, "Daedric Armor");
-    daedricArmor->SetPosition(7, 4);
-    daedricArmor->SetProperties("Health", 99, "Extra Inv. Space", 5);
-    item_set.push_back(std::move(daedricArmor));
   }
 
   /**
@@ -81,10 +67,9 @@
 
   void UpdateWorld() override {}
 
-
   /**
    * This function gives us an output.json file
-  */
+   */
   virtual void Run() override {
     while (!run_over) {
       RunAgents();
@@ -161,151 +146,73 @@
       run_over = true;
     }
 
+    if (main_grid.At(new_position) == entity_id) {
+      auto item_found = std::find_if(
+          item_set.begin(), item_set.end(),
+          [&new_position](const std::unique_ptr<cse491::Entity>& item) {
+            return item->GetPosition() == new_position;
+          });
+
+      std::cout << "You found " << (*item_found)->GetName() << "!" << std::endl;
+
+      // Move the ownership of the item to the agents inventory
+      inventory.push_back(std::move(*(item_found)));
+
+      CleanEntities();
+
+      // Change the grid position to floor_id so it's not seen on the grid
+      main_grid.At(new_position) = floor_id;
+    }
+
     agent.SetPosition(new_position);
-
     return true;
   }
+
+  /**
+   * Adds an entity to the non-agent entity list
+   * @param entity The entity we are adding
+   */
+  size_t AddEntity(std::unique_ptr<cse491::Entity>& entity) {
+    // Sets the '+' as the item in grid
+    main_grid.At(entity->GetPosition()) = entity_id;
+
+    // Moves the ownership of the entity into item_set
+    size_t id = entity->GetID();
+    item_set.push_back(std::move(entity));
+    return id;
+  }
+
+  /**
+   * Cleans itemset of all null entities
+   */
+  void CleanEntities() {
+    std::erase_if(item_set,
+                  [](const std::unique_ptr<cse491::Entity>& entityPtr) {
+                    return entityPtr == nullptr;
+                  });
+  }
+
+  /**
+   * Removes an Entity from itemset (testing)
+   * @param removeID The ID of the entity we're removing
+   */
+  void RemoveEntity(size_t removeID) {
+    std::erase_if(item_set,
+                  [removeID](const std::unique_ptr<cse491::Entity>& entityPtr) {
+                    return entityPtr->GetID() == removeID;
+                  });
+
+    CleanEntities();
+  }
+
+  /**
+   * Prints the entities in item_set (testing)
+   */
+  void PrintEntities() {
+    for (const auto& elem : item_set) {
+      std::cout << elem->GetName() << "\n";
+    }
+    std::cout << std::endl;
+  }
 };
-}  // namespace group4
-=======
-    /**
-     * Creates a world with agents and a win flag
-     */
-    class SecondWorld : public cse491::WorldBase {
-    protected:
-        enum ActionType { REMAIN_STILL=0, MOVE_UP, MOVE_DOWN, MOVE_LEFT, MOVE_RIGHT };
-
-        /// Easy access to floor CellType ID.
-        size_t floor_id;
-
-        /// Easy access to flag CellType ID.
-        size_t flag_id;
-
-        /// Easy access to wall CellType ID.
-        size_t wall_id;
-
-        /// Easy access to Entity char
-        const size_t entity_id = '+';
-
-        std::vector<std::unique_ptr<cse491::Entity>> inventory;
-
-        /// Provide the agent with movement actions.
-        void ConfigAgent(cse491::AgentBase & agent) override {
-            agent.AddAction("up", MOVE_UP);
-            agent.AddAction("down", MOVE_DOWN);
-            agent.AddAction("left", MOVE_LEFT);
-            agent.AddAction("right", MOVE_RIGHT);
-        }
-
-    public:
-        /**
-         * Constructor with no arguments
-         */
-        SecondWorld() {
-            floor_id = AddCellType("floor", "Floor that you can easily walk over.", ' ');
-            flag_id = cse491::WorldBase::AddCellType("flag", "Goal flag for a game end state", 'g');
-            wall_id = AddCellType("wall", "Impenetrable wall that you must find a way around.", '#');
-            main_grid.Read("../assets/grids/group4_maze.grid", type_options);
-
-        }
-
-        /**
-         * Destructor
-         */
-        ~SecondWorld() = default;
-
-        /**
-         * Allows agents to move around the maze.
-         * Also checks if the next agent position will be the win flag.
-         */
-        int DoAction(cse491::AgentBase & agent, size_t action_id) override {
-            cse491::GridPosition new_position;
-            switch (action_id) {
-            case REMAIN_STILL: new_position = agent.GetPosition(); break;
-            case MOVE_UP:      new_position = agent.GetPosition().Above(); break;
-            case MOVE_DOWN:    new_position = agent.GetPosition().Below(); break;
-            case MOVE_LEFT:    new_position = agent.GetPosition().ToLeft(); break;
-            case MOVE_RIGHT:   new_position = agent.GetPosition().ToRight(); break;
-            }
-            if (!main_grid.IsValid(new_position)) { return false; }
-            if (main_grid.At(new_position) == wall_id) { return false; }
-
-            if (main_grid.At(new_position) == flag_id) {
-                // Set win flag to true
-                std::cout << "flag found" << std::endl;
-                run_over = true;
-            }
-
-            if (main_grid.At(new_position) == entity_id) {
-
-                auto item_found = std::find_if(item_set.begin(), item_set.end(), [&new_position]
-                                (const std::unique_ptr<cse491::Entity>& item) {
-                            return item->GetPosition() == new_position;
-                        });
-
-                std::cout << "You found " << (*item_found)->GetName() << "!" << std::endl;
-
-                // Move the ownership of the item to the agents inventory
-                inventory.push_back(std::move(*(item_found)));
-
-                CleanEntities();
-
-                // Change the grid position to floor_id so it's not seen on the grid
-                main_grid.At(new_position) = floor_id;
-
-            }
-
-            agent.SetPosition(new_position);
-            return true;
-        }
-
-        /**
-         * Adds an entity to the non-agent entity list
-         * @param entity The entity we are adding
-         */
-        size_t AddEntity(std::unique_ptr<cse491::Entity> &entity) {
-            // Sets the '+' as the item in grid
-            main_grid.At(entity->GetPosition()) = entity_id;
-
-            // Moves the ownership of the entity into item_set
-            size_t id = entity->GetID();
-            item_set.push_back(std::move(entity));
-            return id;
-        }
-
-        /**
-         * Cleans itemset of all null entities
-         */
-        void CleanEntities() {
-            std::erase_if(item_set, [] (const std::unique_ptr<cse491::Entity> &entityPtr) {
-                return entityPtr == nullptr;
-            });
-
-        }
-
-        /**
-         * Removes an Entity from itemset (testing)
-         * @param removeID The ID of the entity we're removing
-         */
-        void RemoveEntity(size_t removeID) {
-            std::erase_if(item_set, [removeID] (const std::unique_ptr<cse491::Entity> &entityPtr) {
-                return entityPtr->GetID() == removeID;
-            });
-
-            CleanEntities();
-        }
-
-
-        /**
-         * Prints the entities in item_set (testing)
-         */
-        void PrintEntities() {
-            for (const auto &elem : item_set)
-            {
-                std::cout << elem->GetName() << "\n";
-            }
-            std::cout << std::endl;
-        }
-    };
-}
->>>>>>> 2b93d11e
+}  // namespace group4