/**
 * @file SecondWorld.hpp
 * @author Jayson Van Dam
 * @author Kurt LaBlanc
 * @author Satvik Ravipati
 */

#pragma once
#include <algorithm>

#include "../core/Entity.hpp"
#include "../core/WorldBase.hpp"
#include "../Agents/PacingAgent.hpp"
#include <nlohmann/json.hpp>

#include <algorithm>

namespace group4 {
/**
 * Creates a world with agents and a win flag
 */
class SecondWorld : public cse491::WorldBase {
 protected:
  enum ActionType {
    REMAIN_STILL = 0,
    MOVE_UP,
    MOVE_DOWN,
    MOVE_LEFT,
    MOVE_RIGHT
  };

  /// Easy access to floor CellType ID.
  size_t floor_id;

  /// Easy access to flag CellType ID.
  size_t flag_id;

  /// Easy access to wall CellType ID.
  size_t wall_id;

  /// Easy access to Entity char
  const size_t entity_id = '+';

  std::vector<std::unique_ptr<cse491::Entity>> inventory;

  /// Provide the agent with movement actions.
  void ConfigAgent(cse491::AgentBase& agent) override {
    agent.AddAction("up", MOVE_UP);
    agent.AddAction("down", MOVE_DOWN);
    agent.AddAction("left", MOVE_LEFT);
    agent.AddAction("right", MOVE_RIGHT);
  }

 public:
  /**
   * Constructor with no arguments
   */
  SecondWorld() {
    floor_id =
        AddCellType("floor", "Floor that you can easily walk over.", ' ');
    flag_id = AddCellType("flag", "Goal flag for a game end state", 'g');
    wall_id = AddCellType(
        "wall", "Impenetrable wall that you must find a way around.", '#');
    main_grid.Read("../assets/grids/group4_maze.grid", type_options);
  }

  /**
   * Constructor with grid and agent file names
   * @param grid_filename Relative path to grid file
   * @param agent_filename Relative path to agent input.json file
   */
  SecondWorld(std::string grid_filename, std::string agent_filename) {
    floor_id =
        AddCellType("floor", "Floor that you can easily walk over.", ' ');
    flag_id = AddCellType("flag", "Goal flag for a game end state", 'g');
    wall_id = AddCellType(
        "wall", "Impenetrable wall that you must find a way around.", '#');
    main_grid.Read(grid_filename, type_options);

<<<<<<< HEAD
    LoadFromFile(agent_filename);
  }

  /**
   * Destructor
   */
  ~SecondWorld() = default;

  /**
   * Loads data from a JSON file
   * and adds agents with specified properties into the world.
   * @param input_filename Relative path to input.json file
   */
  void LoadFromFile(const std::string& input_filename) {
    std::ifstream input_file(input_filename);

    if (!input_file.is_open()) {
      std::cerr << "Error: could not open file " << input_filename << std::endl;
      return;
    }

    nlohmann::json data;
    try {
      input_file >> data;
    } catch (const nlohmann::json::parse_error& err) {
      std::cerr << "JSON parsing error: " << err.what() << std::endl;
      return;
    }

    for (const auto& agent : data) {
      // May get a json.exception.type_error here if you assign to the wrong C++ type,
      // so make sure to nail down what types things are in JSON first!
      // My intuition is that each agent object will have:
      // name: string (C++ std::string)
      // x: number (C++ int)
      // y: number (C++ int)
      // entities: array<string> (C++ std::vector<std::string>)
      std::string agent_name = agent.at("name");
      int x_pos = agent.at("x");
      int y_pos = agent.at("y");

      const int BASE_MAX_HEALTH = 100;
      int additional_max_health = 0;
      std::vector<std::string> entities = agent.at("entities");

      for (const auto& entity : entities) {
        // TODO: How should we set the entity properties here?
        // Just adding to MaxHealth now, but this doesn't seem very scalable.
        if (entity == "chocolate_bar") {
          additional_max_health = 10;
=======
        /**
         * Destructor
         */
        ~SecondWorld() = default;

        /**
         * Allows agents to move around the maze.
         * Also checks if the next agent position will be the win flag.
         */
        int DoAction(cse491::AgentBase & agent, size_t action_id) override {
            cse491::GridPosition new_position;
            switch (action_id) {
            case REMAIN_STILL: new_position = agent.GetPosition(); break;
            case MOVE_UP:      new_position = agent.GetPosition().Above(); break;
            case MOVE_DOWN:    new_position = agent.GetPosition().Below(); break;
            case MOVE_LEFT:    new_position = agent.GetPosition().ToLeft(); break;
            case MOVE_RIGHT:   new_position = agent.GetPosition().ToRight(); break;
            }
            if (!main_grid.IsValid(new_position)) { return false; }
            if (main_grid.At(new_position) == wall_id) { return false; }

            if (main_grid.At(new_position) == flag_id) {
                // Set win flag to true
                std::cout << "flag found" << std::endl;
                run_over = true;
            }

            if (main_grid.At(new_position) == entity_id) {

                auto item_found = std::find_if(item_set.begin(), item_set.end(), [&new_position]
                                (const std::unique_ptr<cse491::ItemBase> & item) {
                            return item && item->GetPosition() == new_position;
                        });

                std::cout << "You found " << (*item_found)->GetName() << "!" << std::endl;

                // Move the ownership of the item to the agents inventory
                inventory.push_back(std::move(*(item_found)));

                // Change the grid position to floor_id so it's not seen on the grid
                main_grid.At(new_position) = floor_id;

            }

            agent.SetPosition(new_position);
            return true;
        }


        /**
         * Prints the entities in item_set (testing)
         */
        void PrintEntities() {
            for (const auto &elem : item_set)
            {
                if (!elem) continue;
                std::cout << elem->GetName() << "\n";
            }
            std::cout << std::endl;
>>>>>>> 26eed139
        }
      }
      
      AddAgent<cse491::PacingAgent>(agent_name).SetPosition(x_pos, y_pos).SetProperty("MaxHealth", BASE_MAX_HEALTH + additional_max_health);
    }
  }

  void UpdateWorld() override {}

  /**
   * This function gives us an output.json file
   */
  virtual void Run() override {
    while (!run_over) {
      RunAgents();
      UpdateWorld();
    }

    std::string filename = "output.json";

    std::ofstream ofs(filename);

    ofs << "[" << std::endl;
    size_t index = 0;

    for (const auto& other_agent : agent_set) {
      auto new_position = other_agent->GetPosition();

      std::string agent_name = other_agent->GetName();

      double x_pos = new_position.GetX();
      double y_pos = new_position.GetY();

      ofs << "  {" << std::endl;
      ofs << "    \"name\": "
          << "\"" << agent_name << "\""
          << ",\n";

      ofs << "    \"x\": " << x_pos << "," << std::endl;
      ofs << "    \"y\": " << y_pos << std::endl;

      if (index == agent_set.size() - 1) {
        ofs << "  }" << std::endl;
      } else {
        ofs << "  }," << std::endl;
      }

      index++;
    }
    ofs << "]" << std::endl;
  }

  /**
   * Allows agents to move around the maze.
   * Also checks if the next agent position will be the win flag.
   */
  int DoAction(cse491::AgentBase& agent, size_t action_id) override {
    cse491::GridPosition new_position;
    switch (action_id) {
      case REMAIN_STILL:
        new_position = agent.GetPosition();
        break;
      case MOVE_UP:
        new_position = agent.GetPosition().Above();
        break;
      case MOVE_DOWN:
        new_position = agent.GetPosition().Below();
        break;
      case MOVE_LEFT:
        new_position = agent.GetPosition().ToLeft();
        break;
      case MOVE_RIGHT:
        new_position = agent.GetPosition().ToRight();
        break;
    }
    if (!main_grid.IsValid(new_position)) {
      return false;
    }
    if (main_grid.At(new_position) == wall_id) {
      return false;
    }

    if (main_grid.At(new_position) == flag_id) {
      // Set win flag to true
      std::cout << "flag found" << std::endl;
      run_over = true;
    }

    if (main_grid.At(new_position) == entity_id) {
      auto item_found = std::find_if(
          item_set.begin(), item_set.end(),
          [&new_position](const std::unique_ptr<cse491::Entity>& item) {
            return item->GetPosition() == new_position;
          });

      std::cout << "You found " << (*item_found)->GetName() << "!" << std::endl;

      // Move the ownership of the item to the agents inventory
      inventory.push_back(std::move(*(item_found)));

      CleanEntities();

      // Change the grid position to floor_id so it's not seen on the grid
      main_grid.At(new_position) = floor_id;
    }

    agent.SetPosition(new_position);
    return true;
  }

  /**
   * Adds an entity to the non-agent entity list
   * @param entity The entity we are adding
   */
  size_t AddEntity(std::unique_ptr<cse491::Entity>& entity) {
    // Sets the '+' as the item in grid
    main_grid.At(entity->GetPosition()) = entity_id;

    // Moves the ownership of the entity into item_set
    size_t id = entity->GetID();
    item_set.push_back(std::move(entity));
    return id;
  }

  /**
   * Cleans itemset of all null entities
   */
  void CleanEntities() {
    std::erase_if(item_set,
                  [](const std::unique_ptr<cse491::Entity>& entityPtr) {
                    return entityPtr == nullptr;
                  });
  }

  /**
   * Removes an Entity from itemset (testing)
   * @param removeID The ID of the entity we're removing
   */
  void RemoveEntity(size_t removeID) {
    std::erase_if(item_set,
                  [removeID](const std::unique_ptr<cse491::Entity>& entityPtr) {
                    return entityPtr->GetID() == removeID;
                  });

    CleanEntities();
  }

  /**
   * Prints the entities in item_set (testing)
   */
  void PrintEntities() {
    for (const auto& elem : item_set) {
      std::cout << elem->GetName() << "\n";
    }
    std::cout << std::endl;
  }
};
}  // namespace group4<|MERGE_RESOLUTION|>--- conflicted
+++ resolved
@@ -12,8 +12,6 @@
 #include "../core/WorldBase.hpp"
 #include "../Agents/PacingAgent.hpp"
 #include <nlohmann/json.hpp>
-
-#include <algorithm>
 
 namespace group4 {
 /**
@@ -77,7 +75,6 @@
         "wall", "Impenetrable wall that you must find a way around.", '#');
     main_grid.Read(grid_filename, type_options);
 
-<<<<<<< HEAD
     LoadFromFile(agent_filename);
   }
 
@@ -128,67 +125,6 @@
         // Just adding to MaxHealth now, but this doesn't seem very scalable.
         if (entity == "chocolate_bar") {
           additional_max_health = 10;
-=======
-        /**
-         * Destructor
-         */
-        ~SecondWorld() = default;
-
-        /**
-         * Allows agents to move around the maze.
-         * Also checks if the next agent position will be the win flag.
-         */
-        int DoAction(cse491::AgentBase & agent, size_t action_id) override {
-            cse491::GridPosition new_position;
-            switch (action_id) {
-            case REMAIN_STILL: new_position = agent.GetPosition(); break;
-            case MOVE_UP:      new_position = agent.GetPosition().Above(); break;
-            case MOVE_DOWN:    new_position = agent.GetPosition().Below(); break;
-            case MOVE_LEFT:    new_position = agent.GetPosition().ToLeft(); break;
-            case MOVE_RIGHT:   new_position = agent.GetPosition().ToRight(); break;
-            }
-            if (!main_grid.IsValid(new_position)) { return false; }
-            if (main_grid.At(new_position) == wall_id) { return false; }
-
-            if (main_grid.At(new_position) == flag_id) {
-                // Set win flag to true
-                std::cout << "flag found" << std::endl;
-                run_over = true;
-            }
-
-            if (main_grid.At(new_position) == entity_id) {
-
-                auto item_found = std::find_if(item_set.begin(), item_set.end(), [&new_position]
-                                (const std::unique_ptr<cse491::ItemBase> & item) {
-                            return item && item->GetPosition() == new_position;
-                        });
-
-                std::cout << "You found " << (*item_found)->GetName() << "!" << std::endl;
-
-                // Move the ownership of the item to the agents inventory
-                inventory.push_back(std::move(*(item_found)));
-
-                // Change the grid position to floor_id so it's not seen on the grid
-                main_grid.At(new_position) = floor_id;
-
-            }
-
-            agent.SetPosition(new_position);
-            return true;
-        }
-
-
-        /**
-         * Prints the entities in item_set (testing)
-         */
-        void PrintEntities() {
-            for (const auto &elem : item_set)
-            {
-                if (!elem) continue;
-                std::cout << elem->GetName() << "\n";
-            }
-            std::cout << std::endl;
->>>>>>> 26eed139
         }
       }
       
@@ -281,7 +217,7 @@
       auto item_found = std::find_if(
           item_set.begin(), item_set.end(),
           [&new_position](const std::unique_ptr<cse491::Entity>& item) {
-            return item->GetPosition() == new_position;
+            return item && item->GetPosition() == new_position;
           });
 
       std::cout << "You found " << (*item_found)->GetName() << "!" << std::endl;
@@ -341,6 +277,7 @@
    */
   void PrintEntities() {
     for (const auto& elem : item_set) {
+      if (!elem) continue;
       std::cout << elem->GetName() << "\n";
     }
     std::cout << std::endl;
