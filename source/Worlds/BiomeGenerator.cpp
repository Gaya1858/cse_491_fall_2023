--- conflicted
+++ resolved
@@ -74,10 +74,6 @@
     if (biome == BiomeType::Grasslands) {
         placeTrees(); // Placing tree tiles
         placeTileRandom(hole_id, grass_id); // placing hole tile
-    }
-
-    if (biome == BiomeType::Ocean){
-        oceanHandler();
     }
 
 //    bool reachable = isKeyReachable();
@@ -210,13 +206,7 @@
     types.push_back(CellType{"grass", "Grass you can walk on.", 'M'});
     types.push_back(CellType{"dirt", "Dirt you can walk on.", '~'});
     types.push_back(CellType{"tree", "A tree that blocks the way.", 't'});
-<<<<<<< HEAD
-    types.push_back(CellType{"hole", "A hole that you can fall into the maze from.", 'H'});
-    types.push_back(CellType{"sand", "Sand you can walk on.", '-'});
-    types.push_back(CellType{"water", "Water that you may be able to swim on.", 'W'});
-=======
     types.push_back(CellType{"hole", "A hole that you can fall into the maze from.", '8'});
->>>>>>> 1484444c
 
 
     grid.Write(filename, types);
@@ -269,17 +259,6 @@
 //    return true;
 //}
 
-<<<<<<< HEAD
-void BiomeGenerator::oceanHandler(){
-    // Iterate through the entire grid
-    for (unsigned int y = 0; y < height; ++y) {
-        for (unsigned int x = 0; x < width; ++x) {
-            if (grid.At(x, y) != sand_id) {
-                grid.At(x, y) = water_id;
-            }
-        }
-    }
-=======
 
 
 //void BiomeGenerator::oceanHandler(){
@@ -299,14 +278,4 @@
 //        }
 //    }
 //}
->>>>>>> 1484444c
-
-    bool foundSandTile = false;
-    for (unsigned int y = 0; y < height && !foundSandTile; ++y) {
-        for (unsigned int x = 0; x < width && !foundSandTile; ++x) {
-            if (grid.At(x, y) == sand_id) {
-                foundSandTile = true;
-            }
-        }
-    }
-}
+
