/**
 * @file BiomeGenerator.cpp
 * @author Paul Schulte, Milan Mihailovic, ChatGPT
 */

#include "BiomeGenerator.hpp"
#include "Agents/AgentLibary.hpp"
#include "../core/AgentBase.hpp"

#include <cmath>
#include <tuple>
#include <queue>

using namespace group6;
using namespace cse491;

using std::vector;

/**
 * Creates a generator with a grid of the given size and using the given seed
 * @param biome  The biome of the grid
 * @param width  The width of the grid
 * @param height The height of the grid
 * @param seed   The seed used for random number generation
 */
BiomeGenerator::BiomeGenerator(BiomeType biome, unsigned int width, unsigned int height, unsigned int seed) : biome(biome), width(width), height(height), seed(seed) {
    if (biome == BiomeType::Maze) {
        setTiles(floor_id, wall_id);
    } else if (biome == BiomeType::Grasslands) {
        setTiles(grass_id, dirt_id);
    }

    if (biome == BiomeType::Ocean) {
        setTiles(water_id, sand_id); 
    }

    perlinNoise = PerlinNoise(seed);
    grid.Resize(width, height);
}

void BiomeGenerator::setWorld(WorldBase *world) {
    worldPtr = world;
}

/**
 * Generates the grid with two types of tiles
 */
void BiomeGenerator::generate() {
    size_t tile1 = tiles[0];
    size_t tile2 = tiles[1];

    for (unsigned int y = 0; y < height; y++) {
        for (unsigned int x = 0; x < width; x++) {
            // Give 5x5 clear space in top left corner
            // TODO: Replace with putting player in valid room instead of 0,0
            if (x > 4 || y > 4) {
                const double val = perlinNoise.noise2D(x * frequency / width, y * frequency / height);
                grid.At(x, y) = val < 0 ? tile1 : tile2;
            }
        }
    }


    if (biome == BiomeType::Maze) {
        placeSpecialTiles(tile1, spike_id, 0.05); // Placing spike tiles
        placeSpecialTiles(tile1, tar_id, 0.08); // Placing tar tiles
        placeDoorTile(door_id); // placing door tile
        placeKeyTile(key_id); // placing key tile

        vector<GridPosition> path = clearPath();
        applyPathToGrid(path);
    }

    if (biome == BiomeType::Grasslands) {
        placeTrees(); // Placing tree tiles
    }

//    bool reachable = isKeyReachable();
//    if (reachable)
//    {
//        std::cout << "Key is reachable" << std::endl;
//    }

}

/**
 * Generates random coordinate to place Key tile
 * @param keyTile  Door Tile
 */
void BiomeGenerator::placeKeyTile(const size_t &keyTile) {
    bool counter = false;
    while (!counter) {
        int random_x = (int)worldPtr->GetRandom(width / 2.0, width - 1);
        int random_y = (int)worldPtr->GetRandom(height / 2.0, height - 1);

        if (grid.At(random_x, random_y) == floor_id) {
            grid.At(random_x, random_y) = keyTile;
            keyLocation = GridPosition(random_x, random_y);
            counter = true;
        }
    }
}

/**
 * Generates door tile on grid at [1][1]
 * @param doorTile  Door Tile
 */
void BiomeGenerator::placeDoorTile(const size_t &doorTile) {
    grid.At(1, 1) = doorTile;
}

/**
 * Generates special tiles on the grid
 * @param genericTile  The tile that the special tile can spawn on
 * @param specialTile The special tile to generate
 * @param percentage Chance of special tile generating on the generic tile
 */
void BiomeGenerator::placeSpecialTiles(const size_t &genericTile, const size_t &specialTile, double percentage) {
    std::vector<std::pair<int, int>> floorPositions;
    for (unsigned int x = 0; x < width; ++x) {
        for (unsigned int y = 0; y < height; ++y) {
            if (grid.At(x, y) == genericTile) {
                floorPositions.emplace_back(x, y);
            }
        }
    }

    int numSpikes = floorPositions.size() * percentage;

    // Convert some generic floor tiles to special tiles
    for (int i = 0; i < numSpikes; ++i) {
        int pos = (int)round(worldPtr->GetRandom(floorPositions.size() - 1));
        grid.At(floorPositions [pos].first, floorPositions[pos].second) = specialTile;

        floorPositions.erase(floorPositions.begin() + pos);
    }
}

/**
 * Clears a randomized path from the top left of the
 * grid, to any point on the rightmost side of the map
 * @return A vector of GridPositions necessary for this path
 */
vector<GridPosition> BiomeGenerator::clearPath() const {
    vector<GridPosition> path;

    GridPosition current(0, 0);
    path.push_back(current);

    while (current.GetX() < width - 1) {
        int randDirection = (int)worldPtr->GetRandom(1, 4) % 3; // 0: Right, 1: Up, 2: Down

        // Choose next point based on random direction
        GridPosition next = current;
        if (randDirection == 0) {
            next = next.ToRight();
        } else if (randDirection == 1) {
            if (next.GetY() > 0) // Ensure within grid bounds
                next = next.Above();
        } else {
            if (next.GetY() < height - 1) // Ensure within grid bounds
                next = next.Below();
        }

        // If the next point is the same as the current, then we chose an invalid direction
        // (like trying to go up at the top edge), so just skip this iteration.
        if (next != current) {
            path.push_back(next);
            current = next;
        }
    }

    return path;
}

/**
 * Clears the walls out of the grid, guaranteeing a path from the
 * left of the grid, to any point on the rightmost side of the map
 * @param path A vector of GridPositions necessary for this path
 */
void BiomeGenerator::applyPathToGrid(const vector<GridPosition> &path) {
    for (const GridPosition &p: path) {
        grid.At(p.GetX(), p.GetY()) = floor_id;
    }
}

/**
 * Saves the grid to the given filepath
 * @param filename The filename the grid will be saved to
 */
void BiomeGenerator::saveToFile(const std::string &filename) const {
    type_options_t types = type_options_t();

    //TODO: Remove when refactoring
    types.push_back(CellType{"floor", "Floor that you can easily walk over.", ' '});
    types.push_back(CellType{"wall", "Impenetrable wall that you must find a way around.", '#'});
    types.push_back(CellType{"spike", "Dangerous spike that resets the game.", 'X'});
    types.push_back(CellType{"tar", "Slow tile that makes you take two steps to get through it", 'O'});
    types.push_back(CellType{"key", "item that can be picked up to unlock door and escape maze", 'K'});
    types.push_back(CellType{"door", "Door that can be walked through only with possession of key to leave maze", 'D'});
    types.push_back(CellType{"grass", "Grass you can walk on.", 'M'});
    types.push_back(CellType{"dirt", "Dirt you can walk on.", '~'});
    types.push_back(CellType{"tree", "A tree that blocks the way.", 't'});


    grid.Write(filename, types);

}

/**
 * Sets the tile vector for the biome
 * @param firstTile Tile #1 for the biome
 * @param secondTile Tile #2 for the biome
 */
void BiomeGenerator::setTiles(const size_t &firstTile, const size_t &secondTile) {
    tiles.clear();
    tiles.push_back(firstTile);
    tiles.push_back(secondTile);
}

void BiomeGenerator::placeTrees() {
    // Iterates through each tile in the grid with a margin of 1 tile to prevent out of bounds access
    for (unsigned int y = 1; y < height - 1; ++y) {
        for (unsigned int x = 1; x < width - 1; ++x) {
            // Only place trees on grass tiles and ensure we have space for a 3x3 tree
            if (grid.At(x, y) == grass_id &&
                    grid.At(x-1, y) == grass_id && grid.At(x+1, y) == grass_id &&
                    grid.At(x, y-1) == grass_id && grid.At(x, y+1) == grass_id &&
                    grid.At(x-1, y-1) == grass_id && grid.At(x+1, y-1) == grass_id &&
                    grid.At(x-1, y+1) == grass_id && grid.At(x+1, y+1) == grass_id) {
                // Use a random chance to place a tree
                if (worldPtr->GetRandom( 100) < 10) { // 10% chance to place a tree
                    // Place a 3x3 block of tree tile characters for the tree
                    for (int i = -1; i <= 1; ++i) {
                        for (int j = -1; j <= 1; ++j) {
                            grid.At(x + i, y + j) = tree_id;
                        }
                    }
                }
            }
        }
    }
}

<<<<<<< HEAD
// not working
//bool BiomeGenerator::isKeyReachable() {
//
//    auto agent = AgentBase(234183294, "agent_test");
//    auto startingPoint = GridPosition(0, 0);
//    worldPtr->SetGrid(grid);  // deleted this function
//    auto path = walle::GetShortestPath(startingPoint, keyLocation, *worldPtr, agent);
//
//    return true;
//}
//
//

=======
void BiomeGenerator::oceanHandler(){
    for (unsigned int y = 1; y < height - 1; ++y) {
        for (unsigned int x = 1; x < width - 1; ++x) {
            if (grid.At(x, y) == water_id) {
                if (worldPtr->GetRandom(100) < 15) { 
                    for (int i = -1; i <= 1; ++i) {
                        for (int j = -1; j <= 1; ++j) {
                            if (x + i > 0 && x + i < width - 1 && y + j > 0 && y + j < height - 1) {
                                grid.At(x + i, y + j) = sand_id;
                            }
                        }
                    }
                }
            }
        }
    }
}
>>>>>>> 7ce07c76

<|MERGE_RESOLUTION|>--- conflicted
+++ resolved
@@ -31,7 +31,7 @@
     }
 
     if (biome == BiomeType::Ocean) {
-        setTiles(water_id, sand_id); 
+        setTiles(water_id, sand_id);
     }
 
     perlinNoise = PerlinNoise(seed);
@@ -242,7 +242,6 @@
     }
 }
 
-<<<<<<< HEAD
 // not working
 //bool BiomeGenerator::isKeyReachable() {
 //
@@ -256,12 +255,11 @@
 //
 //
 
-=======
 void BiomeGenerator::oceanHandler(){
     for (unsigned int y = 1; y < height - 1; ++y) {
         for (unsigned int x = 1; x < width - 1; ++x) {
             if (grid.At(x, y) == water_id) {
-                if (worldPtr->GetRandom(100) < 15) { 
+                if (worldPtr->GetRandom(100) < 15) {
                     for (int i = -1; i <= 1; ++i) {
                         for (int j = -1; j <= 1; ++j) {
                             if (x + i > 0 && x + i < width - 1 && y + j > 0 && y + j < height - 1) {
@@ -274,5 +272,4 @@
         }
     }
 }
->>>>>>> 7ce07c76
-
+
