#pragma once

#include "Language.hpp"

#include "core/WorldBase.hpp"
#include "core/EasyLogging.hpp"

#include <algorithm>
#include <functional>
#include <map>
#include <stack>
#include <variant>

#include "core/AgentBase.hpp"
#include "Interfaces/TrashInterface.hpp"

using cse491::AgentBase;
<<<<<<< HEAD
=======
using cse491::Entity;
using cse491::CellType;
>>>>>>> af4a1917
using clogged::Logger;
using clogged::Team;
using clogged::LogLevel;

/// Namespace for scripting language stuff
namespace worldlang {
	
	/// @brief Class that manages program execution.
	/// 
	/// Handles run-time state of program and contains the interpreter function.
	/// 
	/// Native C++ functions can be registered on this object to extend the
	/// functionality.
	class ProgramExecutor {
	// Internal types
	public:
		/// This is the signature interpreter functions should have.
		/// 
		/// To read the arguments passed to the function, use ProgramExecutor::popArgs().
		/// To return values from a function, use ProgramExecutor::pushStack().
		using Callable = std::function<void(ProgramExecutor&)>;
		
		struct Identifier : std::string {};
		
		/// Variant type containing all possible values types for variables.
<<<<<<< HEAD
		using Value = std::variant < double, std::string, Callable, Identifier >;
=======
		using Value = std::variant < size_t, double, std::string, Callable, Identifier >;
>>>>>>> af4a1917
		
	// Execution state
	private:
		/// A map of loaded files to parsed programs
		std::map<std::string, std::vector<Unit>> scripts;
		
		/// Executable code units (set by run(), etc.)
		std::vector<Unit>* code = nullptr;
		
		/// Program counter
		size_t index = 0;
		
		/// Variables
		std::map < std::string, Value > variables{};
		
		/// Execution arguments stack
		std::stack < Value > stack{};
		
		/// Call/scope stack
		std::stack < std::vector< Value > > call_stack{};
		
		/// Error message
		std::string error_message{};
		
	// Public methods
	public:
		/// Constructor
		ProgramExecutor(){
			// if function
			// skips a block if value is false
			registerFunction("if", [this](ProgramExecutor& pe){
				auto args = pe.popArgs();
				if (args.size() != 1) { error("Wrong number of arguments!"); return; }
				// jump to end of block if false
				
				if (pe.as<double>(args.at(0)) == 0){
					skipBlock();
				} else {
					// advance to start of block automatically
				}
				// mark type of block entered
				call_stack.push({"__IF_BLOCK"});
			});
			// for function
			registerFunction("for", [this](ProgramExecutor& pe){
				auto args = pe.popArgs();
				if (args.size() != 3 && args.size() != 4) { error("Wrong number of arguments!"); return; }
				auto var = pe.as<Identifier>(args.at(0));
				auto start = pe.as<double>(args.at(1));
				auto end = pe.as<double>(args.at(2));
				auto step = args.size() == 4 ? pe.as<double>(args.at(3)) : 1.0;
				
				variables.insert_or_assign(static_cast<std::string>(var), start);
				
				auto value = pe.as<double>(args.at(0));
				if ((start < end && step > 0 && value <= end)
					|| (start >= end && step < 0 && value >= end)){
					// enter the loop if conditions are met
					call_stack.push({"__FOR_BLOCK", var, start, end, step, static_cast<double>(index)});
					index++; // skip start_block which checks condition + increments
				} else {
					// skip loop entirely
					skipBlock();
					index++; // skip end_block or else it tries to jump to beginning
				}
			});
			// Log some values
			registerFunction("print", [this](ProgramExecutor& pe){
				auto args = pe.popArgs();
				for (auto a : args){
					if (pe.has<double>(a)){
						std::cout << pe.as<double>(a);
<<<<<<< HEAD
=======
					} else if (pe.has<size_t>(a)){
						std::cout << pe.as<size_t>(a);
>>>>>>> af4a1917
					} else if (pe.has<std::string>(a)){
						std::cout << pe.as<std::string>(a);
					} else if (pe.has<Callable>(a)){
						std::cout << "<Callable>";
					}
<<<<<<< HEAD
					std::cout << ", ";
=======
>>>>>>> af4a1917
				}
				std::cout << std::endl;
			});
		}
<<<<<<< HEAD
		
		/// Constructor with function registration
		ProgramExecutor(cse491::WorldBase& world) : ProgramExecutor(){
			// Load world grid from file
			registerFunction("loadWorld", [this, &world](ProgramExecutor& pe){
				auto args = pe.popArgs();
				if (args.size() != 1) { error("Wrong number of arguments!"); return; }
				world.GetGrid().Read(as<std::string>(args.at(0)), world.GetCellTypes());
			});
			// Get the size of the world
			registerFunction("getWorldSize", [this, &world](ProgramExecutor& pe){
				auto args = pe.popArgs();
				if (args.size() != 0) { error("Wrong number of arguments!"); return; }
				pe.pushStack(static_cast<double>(world.GetGrid().GetWidth()));
				pe.pushStack(static_cast<double>(world.GetGrid().GetHeight()));
			});
			// Create an agent
			registerFunction("addAgent", [this, &world](ProgramExecutor& pe){
				auto args = pe.popArgs();
				if (args.size() < 5) { error("Wrong number of arguments!"); return; }
				// type, name, symbol, x, y (ignored: TODO later)
				auto type = pe.as<std::string>(args[0]);
				auto name = pe.as<std::string>(args[1]);
				auto symbol = pe.as<std::string>(args[2]);
				auto x = pe.as<double>(args[3]);
				auto y = pe.as<double>(args[4]);
				// check for argument errors
				if (!pe.getErrorMessage().empty()){ return; }
				if (!symbol.size()) { error("Symbol cannot be empty!"); return; }
				
				AgentBase* agent;
				if (type == "Player"){
					agent = &world.AddAgent<cse491::TrashInterface>(name, "symbol", symbol[0]);
					agent->SetPosition(x, y);
				} else {
					error("Unknown agent type!"); return;
				}
				
				pe.pushStack(static_cast<double>(agent->GetID()));
			});
			// Set agent property
			registerFunction("setAgentProperty", [this, &world](ProgramExecutor& pe){
				auto args = pe.popArgs();
				if (args.size() != 3) { error("Wrong number of arguments!"); return; }
				auto agent_id = static_cast<size_t>(pe.as<double>(args[0]));
				auto prop = pe.as<std::string>(args[1]);
				auto value = args[2];
				
				// check for argument errors
				if (!pe.getErrorMessage().empty()){ return; }
				
				AgentBase& agent = world.GetAgent(agent_id);
				if (pe.has<double>(value)){
					agent.SetProperty(prop, as<double>(value));
				} else if (pe.has<std::string>(value)){
					auto s = as<std::string>(value);
					// silly hack
					if (s.size() == 1){
						agent.SetProperty(prop, s[0]);
					} else {
						agent.SetProperty(prop, s);
					}
				} else {
					error("Unsupported property type!");
				}
			});
			// Get agent property
			registerFunction("getAgentProperty", [this, &world](ProgramExecutor& pe){
				auto args = pe.popArgs();
				if (args.size() != 2) { error("Wrong number of arguments!"); return; }
				auto agent_id = static_cast<size_t>(pe.as<double>(args[0]));
				auto prop = pe.as<std::string>(args[1]);
				
				// check for argument errors
				if (!pe.getErrorMessage().empty()){ return; }
				
				AgentBase& agent = world.GetAgent(agent_id);
				if(agent.HasProperty(prop)){
					// property exists but type is unknown
					pushStack(agent.GetProperty<double>(prop));
				} else {
					error("Unsupported property type!");
				}
			});
			// Get agent position
			registerFunction("getAgentPosition", [this, &world](ProgramExecutor& pe){
				auto args = pe.popArgs();
				if (args.size() != 1) { error("Wrong number of arguments!"); return; }
				auto agent_id = static_cast<size_t>(pe.as<double>(args[0]));
				
				// check for argument errors
				if (!pe.getErrorMessage().empty()){ return; }
				
				AgentBase& agent = world.GetAgent(agent_id);
				auto x = agent.GetPosition().GetX();
				auto y = agent.GetPosition().GetY();
				pushStack(x);
				pushStack(y);
			});
			// Set agent position
			registerFunction("setAgentPosition", [this, &world](ProgramExecutor& pe){
				auto args = pe.popArgs();
				if (args.size() != 3) { error("Wrong number of arguments!"); return; }
				auto agent_id = static_cast<size_t>(pe.as<double>(args[0]));
				auto x = pe.as<double>(args[1]);
				auto y = pe.as<double>(args[2]);
				// check for argument errors
				if (!pe.getErrorMessage().empty()){ return; }
				
				AgentBase& agent = world.GetAgent(agent_id);
				agent.SetPosition(x, y);
			});
			// Get agent at this position
			registerFunction("findAgentAt", [this, &world](ProgramExecutor& pe){
				auto args = pe.popArgs();
				if (args.size() != 2) { error("Wrong number of arguments!"); return; }
				auto x = pe.as<double>(args[0]);
				auto y = pe.as<double>(args[1]);
				// check for argument errors
				if (!pe.getErrorMessage().empty()){ return; }
				
				auto res = world.FindAgentsAt({x, y});
				if (res.size()){
					pe.pushStack(static_cast<double>(res[0]));
				} else {
					pe.pushStack(-1.0);
				}
			});
			// Get item at this position
			registerFunction("findItemAt", [this, &world](ProgramExecutor& pe){
				auto args = pe.popArgs();
				if (args.size() != 2) { error("Wrong number of arguments!"); return; }
				auto x = pe.as<double>(args[0]);
				auto y = pe.as<double>(args[1]);
				// check for argument errors
				if (!pe.getErrorMessage().empty()){ return; }
				
				auto res = world.FindItemsAt({x, y});
				if (res.size()){
					pe.pushStack(static_cast<double>(res[0]));
				} else {
					pe.pushStack(-1.0);
				}
			});
			// Get a random number
			registerFunction("rand", [this, &world](ProgramExecutor& pe){
				auto args = pe.popArgs();
				if (args.size() > 2) { error("Wrong number of arguments!"); return; }
				if (args.size() == 0){
					// random double in [0,1]
					pushStack(world.GetRandom());
				} else if (args.size() == 1){
					// random int in [0,max]
					auto max = pe.as<double>(args[0]) + 1;
					pushStack((double)(int)world.GetRandom(max)); // casts for rounding
				} else if (args.size() == 2){
					// random int in [min,max]
					auto min = pe.as<double>(args[0]);
					auto max = pe.as<double>(args[1]) + 1;
					pushStack((double)(int)world.GetRandom(min,max)); // casts for rounding
				}
				// check for argument errors
				if (!pe.getErrorMessage().empty()){ return; }
			});
		}
		
		virtual ~ProgramExecutor() = default;
		
		/// Moves the interpreter's program counter to the end of the current block.
		/// 
		/// @param nest Optional starting nest value (defaults to zero)
		/// Begins as if it was nested within this many `start_block` operations.
		void skipBlock(int nest = 0){
			do {
				auto& unit = code->at(++index);
				if (unit.type == Unit::Type::operation && unit.value == "start_block") nest++;
				if (unit.type == Unit::Type::operation && unit.value == "end_block") nest--;
			} while(nest);
			// points to one past end_block
			index--;
			// points to end_block
		}
		
=======
		
		/// Constructor with function registration
		ProgramExecutor(cse491::WorldBase& world) : ProgramExecutor(){
			// Load world grid from file
			registerFunction("loadWorld", [this, &world](ProgramExecutor& pe){
				auto args = pe.popArgs();
				if (args.size() != 1) { error("Wrong number of arguments!"); return; }
				world.GetGrid().Read(as<std::string>(args.at(0)), world.GetCellTypes());
			});
			// Get the size of the world
			registerFunction("getWorldSize", [this, &world](ProgramExecutor& pe){
				auto args = pe.popArgs();
				if (args.size() != 0) { error("Wrong number of arguments!"); return; }
				pe.pushStack(static_cast<double>(world.GetGrid().GetWidth()));
				pe.pushStack(static_cast<double>(world.GetGrid().GetHeight()));
			});
			// Create an agent
			registerFunction("addAgent", [this, &world](ProgramExecutor& pe){
				auto args = pe.popArgs();
				if (args.size() < 5) { error("Wrong number of arguments!"); return; }
				// type, name, symbol, x, y
				auto type = pe.as<std::string>(args[0]);
				auto name = pe.as<std::string>(args[1]);
				auto symbol = pe.as<std::string>(args[2]);
				auto x = pe.as<double>(args[3]);
				auto y = pe.as<double>(args[4]);
				// check for argument errors
				if (!pe.getErrorMessage().empty()){ return; }
				if (!symbol.size()) { error("Symbol cannot be empty!"); return; }
				
				//TODO:Use the agent Factory class here, see if that works better.
				AgentBase* agent;
				if (type == "Player"){
					agent = &world.AddAgent<cse491::TrashInterface>(name, "symbol", symbol[0]);
					agent->SetPosition(x, y);
				} else {
					error("Unknown agent type!"); return;
				}
				
				pe.pushStack(agent->GetID());
			});
			// Set agent property
			registerFunction("setProperty", [this, &world](ProgramExecutor& pe){
				auto args = pe.popArgs();
				if (args.size() != 3) { error("Wrong number of arguments!"); return; }
				auto id = pe.as<size_t>(args[0]);
				auto prop = pe.as<std::string>(args[1]);
				auto value = args[2];
				
				// check for argument errors
				if (!pe.getErrorMessage().empty()){ return; }
				
				Entity& agent = world.HasAgent(id) ? static_cast<Entity&>(world.GetAgent(id)) : world.GetItem(id);
				if (pe.has<double>(value)){
					agent.SetProperty(prop, as<double>(value));
				} else if (pe.has<std::string>(value)){
					auto s = as<std::string>(value);
					// silly hack
					if (s.size() == 1){
						agent.SetProperty(prop, s[0]);
					} else {
						agent.SetProperty(prop, s);
					}
				} else {
					error("Unsupported property type!");
				}
			});
			// Get agent property
			registerFunction("getProperty", [this, &world](ProgramExecutor& pe){
				auto args = pe.popArgs();
				if (args.size() != 2) { error("Wrong number of arguments!"); return; }
				auto id = pe.as<size_t>(args[0]);
				auto prop = pe.as<std::string>(args[1]);
				
				// check for argument errors
				if (!pe.getErrorMessage().empty()){ return; }
				
				Entity& agent = world.HasAgent(id) ? static_cast<Entity&>(world.GetAgent(id)) : world.GetItem(id);
				if(agent.HasProperty(prop)){
					// property exists but type is unknown
					// assume double, as there is no way to determine the type currently
					// TODO: Fix this if types are ever stored
					pushStack(agent.GetProperty<double>(prop));
				} else {
					error("Undefined property:" + prop);
				}
			});
			// Check if property exists
			registerFunction("hasProperty", [this, &world](ProgramExecutor& pe){
				auto args = pe.popArgs();
				if (args.size() != 2) { error("Wrong number of arguments!"); return; }
				auto id = pe.as<size_t>(args[0]);
				auto prop = pe.as<std::string>(args[1]);
				
				// check for argument errors
				if (!pe.getErrorMessage().empty()){ return; }
				
				Entity& agent = world.HasAgent(id) ? static_cast<Entity&>(world.GetAgent(id)) : world.GetItem(id);
				if(agent.HasProperty(prop)){
					pushStack(1.0);
				} else {
					pushStack(0.0);
				}
			});
			// Get agent position
			registerFunction("getAgentPosition", [this, &world](ProgramExecutor& pe){
				auto args = pe.popArgs();
				if (args.size() != 1) { error("Wrong number of arguments!"); return; }
				auto id = pe.as<size_t>(args[0]);
				
				// check for argument errors
				if (!pe.getErrorMessage().empty()){ return; }
				
				AgentBase& agent = world.GetAgent(id);
				auto x = agent.GetPosition().GetX();
				auto y = agent.GetPosition().GetY();
				pushStack(x);
				pushStack(y);
			});
			// Set agent position
			registerFunction("setAgentPosition", [this, &world](ProgramExecutor& pe){
				auto args = pe.popArgs();
				if (args.size() != 3) { error("Wrong number of arguments!"); return; }
				auto agent_id = pe.as<size_t>(args[0]);
				auto x = pe.as<double>(args[1]);
				auto y = pe.as<double>(args[2]);
				// check for argument errors
				if (!pe.getErrorMessage().empty()){ return; }
				
				AgentBase& agent = world.GetAgent(agent_id);
				agent.SetPosition(x, y);
			});
			// Get agent at this position
			registerFunction("findAgentAt", [this, &world](ProgramExecutor& pe){
				auto args = pe.popArgs();
				if (args.size() != 2) { error("Wrong number of arguments!"); return; }
				auto x = pe.as<double>(args[0]);
				auto y = pe.as<double>(args[1]);
				// check for argument errors
				if (!pe.getErrorMessage().empty()){ return; }
				
				auto res = world.FindAgentsAt({x, y});
				if (res.size()){
					pe.pushStack(res[0]);
				} else {
					pe.pushStack(0u);
				}
			});
			// Get item at this position
			registerFunction("findItemAt", [this, &world](ProgramExecutor& pe){
				auto args = pe.popArgs();
				if (args.size() != 2) { error("Wrong number of arguments!"); return; }
				auto x = pe.as<double>(args[0]);
				auto y = pe.as<double>(args[1]);
				// check for argument errors
				if (!pe.getErrorMessage().empty()){ return; }
				
				auto res = world.FindItemsAt({x, y});
				if (res.size()){
					pe.pushStack(res[0]);
				} else {
					pe.pushStack(0u);
				}
			});
			// Get size of the agent's inventory
			registerFunction("getInventorySize", [this, &world](ProgramExecutor& pe){
				auto args = pe.popArgs();
				if (args.size() != 1) { error("Wrong number of arguments!"); return; }
				auto agent_id = pe.as<size_t>(args[0]);
				// check for argument errors
				if (!pe.getErrorMessage().empty()){ return; }
				
				AgentBase& agent = world.GetAgent(agent_id);
				pe.pushStack(static_cast<double>(agent.GetInventory().size()));
			});
			// Gets an item from the inventory
			registerFunction("getInventoryItem", [this, &world](ProgramExecutor& pe){
				auto args = pe.popArgs();
				if (args.size() != 2) { error("Wrong number of arguments!"); return; }
				auto agent_id = pe.as<size_t>(args[0]);
				auto item_index = pe.as<double>(args[1]);
				// check for argument errors
				if (!pe.getErrorMessage().empty()){ return; }
				
				AgentBase& agent = world.GetAgent(agent_id);
				if (item_index >= agent.GetInventory().size()) {
					error("Item index out of range!"); return;
				}
				
				pe.pushStack(agent.GetInventory()[item_index]);
			});
			// Add an item to the world
			registerFunction("addItem", [this, &world](ProgramExecutor& pe){
				auto args = pe.popArgs();
				// name,symbol,x,y,prop1,val1,prop2,val2...
				if (args.size() < 4) { error("Wrong number of arguments!"); return; }
				auto name = pe.as<std::string>(args[0]);
				auto symbol = pe.as<std::string>(args[1]);
				auto x = pe.as<double>(args[2]);
				auto y = pe.as<double>(args[3]);
				// check for argument errors
				if (!pe.getErrorMessage().empty()){ return; }
				if (symbol.empty()) { error("Symbol can't be empty!"); return; }
				
				auto item = std::make_unique<cse491::ItemBase>(world.NextEntityID(), name);
				item->SetProperties("symbol",symbol.at(0));
				item->SetPosition(x,y);
				item->SetGrid();
				for (size_t i = 4; i < args.size(); i += 2){
					item->SetProperty(pe.as<std::string>(args[i]), pe.as<double>(args[i+1]));
				}
				pe.pushStack(item->GetID());
				
				world.AddItem(std::move(item));
			});
			// Gets an item from the inventory
			registerFunction("addInventoryItem", [this, &world](ProgramExecutor& pe){
				auto args = pe.popArgs();
				if (args.size() != 2) { error("Wrong number of arguments!"); return; }
				auto owner_id = pe.as<size_t>(args[0]);
				auto item_id = pe.as<size_t>(args[1]);
				// check for argument errors
				if (!pe.getErrorMessage().empty()){ return; }
				
				world.GetItem(item_id).SetPosition(-1,-1);
				Entity& entity = world.HasAgent(owner_id) ? static_cast<Entity&>(world.GetAgent(owner_id)) : world.GetItem(owner_id);
				entity.AddItem(item_id);
			});
			// Create a new cell type
			registerFunction("addCellType", [this, &world](ProgramExecutor& pe){
				auto args = pe.popArgs();
				if (args.size() < 3) { error("Wrong number of arguments!"); return; }
				// name, desc, symbol, props (ignored: TODO later)
				auto name = pe.as<std::string>(args[0]);
				auto desc = pe.as<std::string>(args[1]);
				auto symbol = pe.as<std::string>(args[2]);
				std::cout << desc << "," << name << "," << symbol << ",";
				if (!symbol.size()) { error("Symbol cannot be empty!"); return; }
				std::cout << (int)symbol[0] << "\n";
				
				auto id = world.AddCellType(name, desc, symbol[0]);
				for (size_t i = 3; i < args.size(); ++i){
					world.type_options[id].SetProperty(pe.as<std::string>(args[i]));
				}
				
				pe.pushStack(id);
			});
			// Get a random number
			registerFunction("rand", [this, &world](ProgramExecutor& pe){
				auto args = pe.popArgs();
				if (args.size() > 2) { error("Wrong number of arguments!"); return; }
				if (args.size() == 0){
					// random double in [0,1]
					pushStack(world.GetRandom());
				} else if (args.size() == 1){
					// random int in [0,max]
					auto max = pe.as<double>(args[0]) + 1;
					pushStack((double)(int)world.GetRandom(max)); // casts for rounding
				} else if (args.size() == 2){
					// random int in [min,max]
					auto min = pe.as<double>(args[0]);
					auto max = pe.as<double>(args[1]) + 1;
					pushStack((double)(int)world.GetRandom(min,max)); // casts for rounding
				}
				// check for argument errors
				if (!pe.getErrorMessage().empty()){ return; }
			});
			// Set constants
			setVariable("ID_NONE",0u);
			setVariable("CELL_WALL", CellType::CELL_WALL);
			setVariable("CELL_WATER", CellType::CELL_WATER);
		}
		
		virtual ~ProgramExecutor() = default;
		
		/// Moves the interpreter's program counter to the end of the current block.
		/// 
		/// @param nest Optional starting nest value (defaults to zero)
		/// Begins as if it was nested within this many `start_block` operations.
		void skipBlock(int nest = 0){
			do {
				auto& unit = code->at(++index);
				if (unit.type == Unit::Type::operation && unit.value == "start_block") nest++;
				if (unit.type == Unit::Type::operation && unit.value == "end_block") nest--;
			} while(nest);
			// points to one past end_block
			index--;
			// points to end_block
		}
		
>>>>>>> af4a1917
		/// @brief Registers a function on this ProgramExecutor object.
		/// 
		/// This allows the given function to be called from the interpreter via
		/// a function called `name`.
		/// 
		/// @note Names can be overridden by the user's program if they overwrite @p name.
		/// 
		/// @param name Function name
		/// @param callable Function accepting a ProgramExecutor& with no return.
		void registerFunction(std::string name, Callable callable){
			variables.insert_or_assign(name, callable);
		}
		
		/// @brief Retrieves a single value from the interpreter value stack.
		///
		/// @return Value object from stack.
		Value popStack(){
			auto v = stack.top();
			stack.pop();
			return v;
		}
		
		/// @brief Returns all arguments passed to an interpreter function.
		///
		/// This function retrieves the arguments of the function in the same
		/// order as in the source code. The end of the argument list is determined
		/// by an internal special Identifier 
		/// 
		/// This function should be called once for any Callable to get the arguments passed.
		/// 
		/// @return Vector of Values provided to an interpreter function.
		std::vector<Value> popArgs(){
			std::vector< Value > values;
			do {
				values.push_back(popStack());
			} while (!(has<Identifier>(values.back()) 
					&& static_cast<std::string>(as<Identifier>(values.back())) == "__INTERNAL_ENDARGS"));
			values.pop_back(); // don't keep that one
			std::ranges::reverse(values);
			return values;
		}
		
		/// @brief Pushes a single Value onto the interpreter value stack.
		/// 
		/// @param value Value to push to interpreter stack
		void pushStack(Value value){
			stack.push(value);
		}
		
		/// @brief Check whether or not this Value contains the expected type.
		/// 
		/// Checks the type of the given Value. If the type does not match and
		/// cannot be obtained, sets the interpreter error message and returns
		/// false. Otherwise, returns true.
		/// 
		/// @param a Value to validate type of.
		/// @return true if type is usable
		template <typename T>
		bool has(const Value& a){
			if (std::holds_alternative<T>(a)){
				return true;
			} else if (std::holds_alternative<Identifier>(a)){
				try {
					auto val = variables.at(static_cast<std::string>(std::get<Identifier>(a)));
					return std::holds_alternative<T>(val);
				} catch(const std::out_of_range& e) {
					error("Variable does not exist!");
				}
			}
			return false;
		}
		
		/// @brief Get a value of type T from provided Value
		/// 
		/// Gets the value of type T from given Value whether it contains a
		/// value or an identifier storing that value.
		/// 
		/// If the value cannot be accessed, sets the error message and returns
		/// a default-constructed value.
		/// 
		/// For example, if your program consists of `a=5` and `b=a`
		/// then as<double> will handle both 5 and a correctly as arguments
		/// std::get<double> is longer and only handles 5.
		/// 
		/// @param a Value to retrieve value from
		/// @return Value of type T
		template <typename T>
		T as(const Value& a){
			if (std::holds_alternative<T>(a)){
				return std::get<T>(a);
			} else if (std::holds_alternative<Identifier>(a)){
				auto val = variables.at(static_cast<std::string>(std::get<Identifier>(a)));
				if (std::holds_alternative<T>(val)){
					return std::get<T>(val);
				}
			}
			// error if conversion fails
			error(std::string{"Type error in as()! Expected "}+typeid(T).name());
			return T{};
		}
		
		/// @brief Gets the value of a variable as type T.
		/// 
		/// @throw std::out_of_range if it is not defined
		/// @throw std::bad_variant_access if variable is wrong type
		/// @param name Variable name to check
		/// @return Value of variable as type T
		template <typename T>
		T var(const std::string& name){
			auto val = variables.at(name);
			return std::get<T>(val);
		}
		
		void setVariable(const std::string& name, Value value){
			variables.insert_or_assign(name, value);
		}
		
		/// @brief Sets the error message and end interpreter execution.
		/// 
		/// Sets the stored error message for the interpreter. Only the first
		/// error set is saved.
		/// 
		/// @param error Message to store
		void error(const std::string& error){
			if (error_message.empty()){
				error_message = error;
			}
		}
		
		/// @brief Gets the error message stored.
		/// 
		/// Gets the error message from the interpreter. If no error was set,
		/// this will be the empty string.
		///
		/// @return Error message
		std::string getErrorMessage(){
			return error_message;
		}
		
		/// @brief Executes a program from a file.
		/// 
		/// @param filename File to load
		/// @return true if program ran successfully, false if an error occured
		bool runFile(const std::string& filename){
			//TODO: program preprocessing (add newline to end, remove spaces)
			if (!scripts.count(filename)){
				std::ifstream in{filename};
				std::string s;
				std::string filedata;
				while (getline(in, s))
					filedata += s + '\n';
				
				scripts[filename] = parse_to_code(filedata);
				if (scripts[filename].empty()){
					// implies a parse error
					error("Error parsing program from file");
					return false;
				}
			}
			code = &scripts[filename];
			return run();
		}
		
		/// @brief Executes a program from a string.
		/// 
		/// Executes a program from a string. This is the main interpreter function.
		/// See Language.hpp for most interesting syntax and parsing details.
		/// 
		/// @param program Program to run.
		/// @return true if program ran successfully, false if an error occured
		bool run(const std::string& program){
			scripts["__STRING_PROGRAM"] = parse_to_code(program);
			code = &scripts["__STRING_PROGRAM"];
			if (code->empty()){
				error("Error parsing program from string");
				return false;
			}
			return run();
		}
		
		bool run(){
			auto log = Logger::Log();
			log << Team::TEAM_4 << LogLevel::INFO << "Entering program execution" << std::endl;
			
			error_message = "";
			
			log << LogLevel::DEBUG;
			
			index = 0;
			while (error_message.empty() && index < code->size()){
				auto& unit = code->at(index);
				switch (unit.type){
					case Unit::Type::number:
						log << "Push number " << unit.value << std::endl;
						try {
							pushStack(std::stod(unit.value));
						} catch (const std::invalid_argument& e) {
							error("Failed to convert number!");
						} catch (const std::out_of_range& e){
							error("Number too big!");
						}
						break;
					
					case Unit::Type::string:
						log << "Push string " << unit.value << std::endl;
						pushStack(unit.value);
						break;
					
					case Unit::Type::identifier:
						log << "Push identifier " << unit.value << std::endl;
						pushStack(Identifier{unit.value});
						break;
					
					case Unit::Type::operation:
						// perform operation!
						log << "Perform operation " << unit.value << std::endl;
						if (unit.value == "="){
							// values to assign
							std::vector< Value > values = popArgs();
							// identifiers to assign to
							auto identifier_values = popArgs();
							if (values.size() > identifier_values.size()){
								error("Too many values!");
								break;
							} else if (values.size() < identifier_values.size()){
								error("Not enough values!");
								break;
							}
							// Convert to identifiers specifically
							std::vector< Identifier > identifiers;
							std::ranges::transform(identifier_values, std::back_inserter(identifiers), [this](const Value& v){ return as<Identifier>(v); });
							//ex. a,b,c=1,2,3 becomes the follwoing units
							// . a b c . 1 2 3 =
							// v: 3 2 1
							// i: c b a
							if (!getErrorMessage().empty()){
								// transform failed in some way 
								break;
							}
							
							// upon reaching this point, values and identifiers
							// are the same length and contain valid items.
							for (size_t i = 0; i < identifiers.size(); ++i){
								auto a = identifiers[i];
								auto b = values[i];
								
								if (!std::holds_alternative<Identifier>(b)){
									setVariable(static_cast<std::string>(a), b);
								} else {
									// exception if variable b does not exist
									try {
										auto& b_var = variables.at(static_cast<std::string>(as<Identifier>(b)));
										setVariable(static_cast<std::string>(a), b_var);
									} catch (const std::out_of_range& e){
										error("Variable did not exist!");
									}
								}
							}
						} else if (std::string{"+ - * / == != <= >= < >"}.find(unit.value) != std::string::npos){
							// binary expressions
							auto b = popStack();
							auto a = popStack();
							if (unit.value == "+"){
								if (has<double>(a) && has<double>(b)){
									pushStack(as<double>(a) + as<double>(b));
								} else if (has<std::string>(a) && has<std::string>(b)){
									pushStack(as<std::string>(a) + as<std::string>(b));
								} else {
									error("Runtime type error (plus)");
								}
							} else if (unit.value == "-"){
								if (has<double>(a) && has<double>(b)){
									pushStack(as<double>(a) - as<double>(b));
								} else {
									error("Runtime type error (minus)");
								}
							} else if (unit.value == "*"){
								if (has<double>(a) && has<double>(b)){
									pushStack(as<double>(a) * as<double>(b));
								} else if (has<std::string>(a) && has<double>(b)){
									std::string n;
									double c = as<double>(b);
									for (int i = 0; i < c; ++i){
										n += as<std::string>(a);
									}
									pushStack(n);
								} else {
									error("Runtime type error (times)");
								}
							} else if (unit.value == "/"){
								if (has<double>(a) && has<double>(b)){
									pushStack(as<double>(a) / as<double>(b));
								} else {
									error("Runtime type error (divide)");
								}
							} else if (unit.value == "=="){
								if (has<double>(a) && has<double>(b)){
									pushStack(static_cast<double>(as<double>(a) == as<double>(b)));
<<<<<<< HEAD
=======
								} else if (has<size_t>(a) && has<size_t>(b)){
									pushStack(static_cast<double>(as<size_t>(a) == as<size_t>(b)));
>>>>>>> af4a1917
								} else if (has<std::string>(a) && has<std::string>(b)){
									pushStack(static_cast<double>(as<std::string>(a) == as<std::string>(b)));
								} else {
									error("Runtime type error (==)");
								}
							} else if (unit.value == "!="){
								if (has<double>(a) && has<double>(b)){
									pushStack(static_cast<double>(as<double>(a) != as<double>(b)));
<<<<<<< HEAD
=======
								} else if (has<size_t>(a) && has<size_t>(b)){
									pushStack(static_cast<double>(as<size_t>(a) != as<size_t>(b)));
>>>>>>> af4a1917
								} else if (has<std::string>(a) && has<std::string>(b)){
									pushStack(static_cast<double>(as<std::string>(a) != as<std::string>(b)));
								} else {
									error("Runtime type error (!=)");
								}
							} else if (unit.value == "<"){
								if (has<double>(a) && has<double>(b)){
									pushStack(static_cast<double>(as<double>(a) < as<double>(b)));
								} else if (has<std::string>(a) && has<std::string>(b)){
									pushStack(static_cast<double>(as<std::string>(a) < as<std::string>(b)));
								} else {
									error("Runtime type error (<)");
								}
							} else if (unit.value == ">"){
								if (has<double>(a) && has<double>(b)){
									pushStack(static_cast<double>(as<double>(a) > as<double>(b)));
								} else if (has<std::string>(a) && has<std::string>(b)){
									pushStack(static_cast<double>(as<std::string>(a) > as<std::string>(b)));
								} else {
									error("Runtime type error (>)");
								}
							} else if (unit.value == "<="){
								if (has<double>(a) && has<double>(b)){
									pushStack(static_cast<double>(as<double>(a) <= as<double>(b)));
								} else if (has<std::string>(a) && has<std::string>(b)){
									pushStack(static_cast<double>(as<std::string>(a) <= as<std::string>(b)));
								} else {
									error("Runtime type error (<=)");
								}
							} else if (unit.value == ">="){
								if (has<double>(a) && has<double>(b)){
									pushStack(static_cast<double>(as<double>(a) >= as<double>(b)));
								} else if (has<std::string>(a) && has<std::string>(b)){
									pushStack(static_cast<double>(as<std::string>(a) >= as<std::string>(b)));
								} else {
									error("Runtime type error (>=)");
								}
							}
						} else if (unit.value == "endline"){
							// clear stack on end of line
							while (stack.size())
								popStack();
						} else if (unit.value == "endargs"){
							// this could absolutely be broken but that's OK
							pushStack(Identifier{"__INTERNAL_ENDARGS"});
						} else if (unit.value == "start_block"){
							auto type = as<std::string>(call_stack.top().at(0));
							if (type == "__FOR_BLOCK"){
								auto info = call_stack.top();
								
								double value = as<double>(info.at(1));
								double start = as<double>(info.at(2));
								double end = as<double>(info.at(3));
								double step = as<double>(info.at(4));
								
								if ((start < end && step > 0 && value + step <= end)
									|| (start >= end && step < 0 && value + step >= end)){
									// continue
									variables.insert_or_assign(static_cast<std::string>(as<Identifier>(info.at(1))), value + step);
									// jump back to the beginning to check the condiiton
//									index = static_cast<int>(as<double>(call_stack.top().at(5)));
								} else {
									// end loop
									call_stack.pop();
									skipBlock(1);
									index++; // skip end_block or else it tries to jump to beginning
									break;
								}
							}
						} else if (unit.value == "end_block"){
							// check for for loop if needed 
							auto type = as<std::string>(call_stack.top().at(0));
							if (type == "__FOR_BLOCK"){
								// jump back to the beginning to check the condiiton
								index = static_cast<int>(as<double>(call_stack.top().at(5)));
							} else if (type == "__IF_BLOCK"){
								// this only runs once, don't really need to save this
								call_stack.pop();
							} else if (type == "__FUNCTION_BLOCK"){
								// return from function
								index = static_cast<int>(as<double>(call_stack.top().at(1)));
								call_stack.pop();
							}
						} else {
							error("Unknown operation '" + unit.value + "'");
						}
						break;
					
					case Unit::Type::function:
						log << "Perform function " << unit.value << std::endl;
						if (variables.count(unit.value)){
							auto& func = variables.at(unit.value);
							if (std::holds_alternative<Callable>(func)){
								std::get<Callable>(func)(*this);
							} else {
								error(unit.value + " is not a callable object!");
							}
							break;
						} else {
							error("Function " + unit.value + " does not exist!");
						}
						break;
					
					case Unit::Type::function_decl:
						{
						log << "Create function " << unit.value << std::endl;
						auto vars = popArgs(); // should consist of variable names only
						for (auto& v : vars){
							if (!std::holds_alternative<Identifier>(v)){
								error("Function definition only accepts identifiers!");
							}
						}
						
						if (!getErrorMessage().empty()) break;
						// args are all vars
						auto func_body_index = index;
						auto func = [this, vars, func_body_index](ProgramExecutor& pe){
							// first: assign to all vars the values on the stack
							auto values = pe.popArgs();
							if (values.size() != vars.size()){
								error("Invalid number of arguments (to user-defined function)!");
								return;
							}
							
							for (size_t i = 0; i < vars.size(); ++i){
								auto a = static_cast<std::string>(std::get<Identifier>(vars[i]));
								auto b = values[i];
								
								if (!std::holds_alternative<Identifier>(b)){
									setVariable(a, b);
								} else {
									// exception if variable b does not exist
									try {
										auto& b_var = variables.at(static_cast<std::string>(as<Identifier>(b)));
										setVariable(a, b_var);
									} catch (const std::out_of_range& e){
										error("Variable did not exist!");
									}
								}
							}
							// Assigned stack values to vars (as best as possible)
							// Store return index
							call_stack.push({"__FUNCTION_BLOCK", static_cast<double>(this->index)});
							// Assign PC to start of code block
							this->index = func_body_index;
						};
						
						// Assign this created function to this name
						setVariable(unit.value, func);
						skipBlock(); // skip past the function definition
						++index;
						}
						break;
					
					default:
						error("Unknown code unit '" + unit.value +"'!");
				}
				index++;
			}
			
			log << "Program execution ends" << std::endl;
			if (!error_message.empty()){
				log << LogLevel::WARNING << "With error: " << error_message << std::endl;
			}
			
			return error_message.empty();
		}
	};
} //worldlang<|MERGE_RESOLUTION|>--- conflicted
+++ resolved
@@ -15,11 +15,8 @@
 #include "Interfaces/TrashInterface.hpp"
 
 using cse491::AgentBase;
-<<<<<<< HEAD
-=======
 using cse491::Entity;
 using cse491::CellType;
->>>>>>> af4a1917
 using clogged::Logger;
 using clogged::Team;
 using clogged::LogLevel;
@@ -45,11 +42,7 @@
 		struct Identifier : std::string {};
 		
 		/// Variant type containing all possible values types for variables.
-<<<<<<< HEAD
-		using Value = std::variant < double, std::string, Callable, Identifier >;
-=======
 		using Value = std::variant < size_t, double, std::string, Callable, Identifier >;
->>>>>>> af4a1917
 		
 	// Execution state
 	private:
@@ -122,25 +115,17 @@
 				for (auto a : args){
 					if (pe.has<double>(a)){
 						std::cout << pe.as<double>(a);
-<<<<<<< HEAD
-=======
 					} else if (pe.has<size_t>(a)){
 						std::cout << pe.as<size_t>(a);
->>>>>>> af4a1917
 					} else if (pe.has<std::string>(a)){
 						std::cout << pe.as<std::string>(a);
 					} else if (pe.has<Callable>(a)){
 						std::cout << "<Callable>";
 					}
-<<<<<<< HEAD
-					std::cout << ", ";
-=======
->>>>>>> af4a1917
 				}
 				std::cout << std::endl;
 			});
 		}
-<<<<<<< HEAD
 		
 		/// Constructor with function registration
 		ProgramExecutor(cse491::WorldBase& world) : ProgramExecutor(){
@@ -161,7 +146,7 @@
 			registerFunction("addAgent", [this, &world](ProgramExecutor& pe){
 				auto args = pe.popArgs();
 				if (args.size() < 5) { error("Wrong number of arguments!"); return; }
-				// type, name, symbol, x, y (ignored: TODO later)
+				// type, name, symbol, x, y
 				auto type = pe.as<std::string>(args[0]);
 				auto name = pe.as<std::string>(args[1]);
 				auto symbol = pe.as<std::string>(args[2]);
@@ -171,6 +156,7 @@
 				if (!pe.getErrorMessage().empty()){ return; }
 				if (!symbol.size()) { error("Symbol cannot be empty!"); return; }
 				
+				//TODO:Use the agent Factory class here, see if that works better.
 				AgentBase* agent;
 				if (type == "Player"){
 					agent = &world.AddAgent<cse491::TrashInterface>(name, "symbol", symbol[0]);
@@ -179,20 +165,20 @@
 					error("Unknown agent type!"); return;
 				}
 				
-				pe.pushStack(static_cast<double>(agent->GetID()));
+				pe.pushStack(agent->GetID());
 			});
 			// Set agent property
-			registerFunction("setAgentProperty", [this, &world](ProgramExecutor& pe){
+			registerFunction("setProperty", [this, &world](ProgramExecutor& pe){
 				auto args = pe.popArgs();
 				if (args.size() != 3) { error("Wrong number of arguments!"); return; }
-				auto agent_id = static_cast<size_t>(pe.as<double>(args[0]));
+				auto id = pe.as<size_t>(args[0]);
 				auto prop = pe.as<std::string>(args[1]);
 				auto value = args[2];
 				
 				// check for argument errors
 				if (!pe.getErrorMessage().empty()){ return; }
 				
-				AgentBase& agent = world.GetAgent(agent_id);
+				Entity& agent = world.HasAgent(id) ? static_cast<Entity&>(world.GetAgent(id)) : world.GetItem(id);
 				if (pe.has<double>(value)){
 					agent.SetProperty(prop, as<double>(value));
 				} else if (pe.has<std::string>(value)){
@@ -208,33 +194,52 @@
 				}
 			});
 			// Get agent property
-			registerFunction("getAgentProperty", [this, &world](ProgramExecutor& pe){
+			registerFunction("getProperty", [this, &world](ProgramExecutor& pe){
 				auto args = pe.popArgs();
 				if (args.size() != 2) { error("Wrong number of arguments!"); return; }
-				auto agent_id = static_cast<size_t>(pe.as<double>(args[0]));
+				auto id = pe.as<size_t>(args[0]);
 				auto prop = pe.as<std::string>(args[1]);
 				
 				// check for argument errors
 				if (!pe.getErrorMessage().empty()){ return; }
 				
-				AgentBase& agent = world.GetAgent(agent_id);
+				Entity& agent = world.HasAgent(id) ? static_cast<Entity&>(world.GetAgent(id)) : world.GetItem(id);
 				if(agent.HasProperty(prop)){
 					// property exists but type is unknown
+					// assume double, as there is no way to determine the type currently
+					// TODO: Fix this if types are ever stored
 					pushStack(agent.GetProperty<double>(prop));
 				} else {
-					error("Unsupported property type!");
+					error("Undefined property:" + prop);
+				}
+			});
+			// Check if property exists
+			registerFunction("hasProperty", [this, &world](ProgramExecutor& pe){
+				auto args = pe.popArgs();
+				if (args.size() != 2) { error("Wrong number of arguments!"); return; }
+				auto id = pe.as<size_t>(args[0]);
+				auto prop = pe.as<std::string>(args[1]);
+				
+				// check for argument errors
+				if (!pe.getErrorMessage().empty()){ return; }
+				
+				Entity& agent = world.HasAgent(id) ? static_cast<Entity&>(world.GetAgent(id)) : world.GetItem(id);
+				if(agent.HasProperty(prop)){
+					pushStack(1.0);
+				} else {
+					pushStack(0.0);
 				}
 			});
 			// Get agent position
 			registerFunction("getAgentPosition", [this, &world](ProgramExecutor& pe){
 				auto args = pe.popArgs();
 				if (args.size() != 1) { error("Wrong number of arguments!"); return; }
-				auto agent_id = static_cast<size_t>(pe.as<double>(args[0]));
-				
-				// check for argument errors
-				if (!pe.getErrorMessage().empty()){ return; }
-				
-				AgentBase& agent = world.GetAgent(agent_id);
+				auto id = pe.as<size_t>(args[0]);
+				
+				// check for argument errors
+				if (!pe.getErrorMessage().empty()){ return; }
+				
+				AgentBase& agent = world.GetAgent(id);
 				auto x = agent.GetPosition().GetX();
 				auto y = agent.GetPosition().GetY();
 				pushStack(x);
@@ -244,7 +249,7 @@
 			registerFunction("setAgentPosition", [this, &world](ProgramExecutor& pe){
 				auto args = pe.popArgs();
 				if (args.size() != 3) { error("Wrong number of arguments!"); return; }
-				auto agent_id = static_cast<size_t>(pe.as<double>(args[0]));
+				auto agent_id = pe.as<size_t>(args[0]);
 				auto x = pe.as<double>(args[1]);
 				auto y = pe.as<double>(args[2]);
 				// check for argument errors
@@ -264,9 +269,9 @@
 				
 				auto res = world.FindAgentsAt({x, y});
 				if (res.size()){
-					pe.pushStack(static_cast<double>(res[0]));
+					pe.pushStack(res[0]);
 				} else {
-					pe.pushStack(-1.0);
+					pe.pushStack(0u);
 				}
 			});
 			// Get item at this position
@@ -280,10 +285,93 @@
 				
 				auto res = world.FindItemsAt({x, y});
 				if (res.size()){
-					pe.pushStack(static_cast<double>(res[0]));
+					pe.pushStack(res[0]);
 				} else {
-					pe.pushStack(-1.0);
-				}
+					pe.pushStack(0u);
+				}
+			});
+			// Get size of the agent's inventory
+			registerFunction("getInventorySize", [this, &world](ProgramExecutor& pe){
+				auto args = pe.popArgs();
+				if (args.size() != 1) { error("Wrong number of arguments!"); return; }
+				auto agent_id = pe.as<size_t>(args[0]);
+				// check for argument errors
+				if (!pe.getErrorMessage().empty()){ return; }
+				
+				AgentBase& agent = world.GetAgent(agent_id);
+				pe.pushStack(static_cast<double>(agent.GetInventory().size()));
+			});
+			// Gets an item from the inventory
+			registerFunction("getInventoryItem", [this, &world](ProgramExecutor& pe){
+				auto args = pe.popArgs();
+				if (args.size() != 2) { error("Wrong number of arguments!"); return; }
+				auto agent_id = pe.as<size_t>(args[0]);
+				auto item_index = pe.as<double>(args[1]);
+				// check for argument errors
+				if (!pe.getErrorMessage().empty()){ return; }
+				
+				AgentBase& agent = world.GetAgent(agent_id);
+				if (item_index >= agent.GetInventory().size()) {
+					error("Item index out of range!"); return;
+				}
+				
+				pe.pushStack(agent.GetInventory()[item_index]);
+			});
+			// Add an item to the world
+			registerFunction("addItem", [this, &world](ProgramExecutor& pe){
+				auto args = pe.popArgs();
+				// name,symbol,x,y,prop1,val1,prop2,val2...
+				if (args.size() < 4) { error("Wrong number of arguments!"); return; }
+				auto name = pe.as<std::string>(args[0]);
+				auto symbol = pe.as<std::string>(args[1]);
+				auto x = pe.as<double>(args[2]);
+				auto y = pe.as<double>(args[3]);
+				// check for argument errors
+				if (!pe.getErrorMessage().empty()){ return; }
+				if (symbol.empty()) { error("Symbol can't be empty!"); return; }
+				
+				auto item = std::make_unique<cse491::ItemBase>(world.NextEntityID(), name);
+				item->SetProperties("symbol",symbol.at(0));
+				item->SetPosition(x,y);
+				item->SetGrid();
+				for (size_t i = 4; i < args.size(); i += 2){
+					item->SetProperty(pe.as<std::string>(args[i]), pe.as<double>(args[i+1]));
+				}
+				pe.pushStack(item->GetID());
+				
+				world.AddItem(std::move(item));
+			});
+			// Gets an item from the inventory
+			registerFunction("addInventoryItem", [this, &world](ProgramExecutor& pe){
+				auto args = pe.popArgs();
+				if (args.size() != 2) { error("Wrong number of arguments!"); return; }
+				auto owner_id = pe.as<size_t>(args[0]);
+				auto item_id = pe.as<size_t>(args[1]);
+				// check for argument errors
+				if (!pe.getErrorMessage().empty()){ return; }
+				
+				world.GetItem(item_id).SetPosition(-1,-1);
+				Entity& entity = world.HasAgent(owner_id) ? static_cast<Entity&>(world.GetAgent(owner_id)) : world.GetItem(owner_id);
+				entity.AddItem(item_id);
+			});
+			// Create a new cell type
+			registerFunction("addCellType", [this, &world](ProgramExecutor& pe){
+				auto args = pe.popArgs();
+				if (args.size() < 3) { error("Wrong number of arguments!"); return; }
+				// name, desc, symbol, props (ignored: TODO later)
+				auto name = pe.as<std::string>(args[0]);
+				auto desc = pe.as<std::string>(args[1]);
+				auto symbol = pe.as<std::string>(args[2]);
+				std::cout << desc << "," << name << "," << symbol << ",";
+				if (!symbol.size()) { error("Symbol cannot be empty!"); return; }
+				std::cout << (int)symbol[0] << "\n";
+				
+				auto id = world.AddCellType(name, desc, symbol[0]);
+				for (size_t i = 3; i < args.size(); ++i){
+					world.type_options[id].SetProperty(pe.as<std::string>(args[i]));
+				}
+				
+				pe.pushStack(id);
 			});
 			// Get a random number
 			registerFunction("rand", [this, &world](ProgramExecutor& pe){
@@ -305,6 +393,10 @@
 				// check for argument errors
 				if (!pe.getErrorMessage().empty()){ return; }
 			});
+			// Set constants
+			setVariable("ID_NONE",0u);
+			setVariable("CELL_WALL", CellType::CELL_WALL);
+			setVariable("CELL_WATER", CellType::CELL_WATER);
 		}
 		
 		virtual ~ProgramExecutor() = default;
@@ -324,298 +416,6 @@
 			// points to end_block
 		}
 		
-=======
-		
-		/// Constructor with function registration
-		ProgramExecutor(cse491::WorldBase& world) : ProgramExecutor(){
-			// Load world grid from file
-			registerFunction("loadWorld", [this, &world](ProgramExecutor& pe){
-				auto args = pe.popArgs();
-				if (args.size() != 1) { error("Wrong number of arguments!"); return; }
-				world.GetGrid().Read(as<std::string>(args.at(0)), world.GetCellTypes());
-			});
-			// Get the size of the world
-			registerFunction("getWorldSize", [this, &world](ProgramExecutor& pe){
-				auto args = pe.popArgs();
-				if (args.size() != 0) { error("Wrong number of arguments!"); return; }
-				pe.pushStack(static_cast<double>(world.GetGrid().GetWidth()));
-				pe.pushStack(static_cast<double>(world.GetGrid().GetHeight()));
-			});
-			// Create an agent
-			registerFunction("addAgent", [this, &world](ProgramExecutor& pe){
-				auto args = pe.popArgs();
-				if (args.size() < 5) { error("Wrong number of arguments!"); return; }
-				// type, name, symbol, x, y
-				auto type = pe.as<std::string>(args[0]);
-				auto name = pe.as<std::string>(args[1]);
-				auto symbol = pe.as<std::string>(args[2]);
-				auto x = pe.as<double>(args[3]);
-				auto y = pe.as<double>(args[4]);
-				// check for argument errors
-				if (!pe.getErrorMessage().empty()){ return; }
-				if (!symbol.size()) { error("Symbol cannot be empty!"); return; }
-				
-				//TODO:Use the agent Factory class here, see if that works better.
-				AgentBase* agent;
-				if (type == "Player"){
-					agent = &world.AddAgent<cse491::TrashInterface>(name, "symbol", symbol[0]);
-					agent->SetPosition(x, y);
-				} else {
-					error("Unknown agent type!"); return;
-				}
-				
-				pe.pushStack(agent->GetID());
-			});
-			// Set agent property
-			registerFunction("setProperty", [this, &world](ProgramExecutor& pe){
-				auto args = pe.popArgs();
-				if (args.size() != 3) { error("Wrong number of arguments!"); return; }
-				auto id = pe.as<size_t>(args[0]);
-				auto prop = pe.as<std::string>(args[1]);
-				auto value = args[2];
-				
-				// check for argument errors
-				if (!pe.getErrorMessage().empty()){ return; }
-				
-				Entity& agent = world.HasAgent(id) ? static_cast<Entity&>(world.GetAgent(id)) : world.GetItem(id);
-				if (pe.has<double>(value)){
-					agent.SetProperty(prop, as<double>(value));
-				} else if (pe.has<std::string>(value)){
-					auto s = as<std::string>(value);
-					// silly hack
-					if (s.size() == 1){
-						agent.SetProperty(prop, s[0]);
-					} else {
-						agent.SetProperty(prop, s);
-					}
-				} else {
-					error("Unsupported property type!");
-				}
-			});
-			// Get agent property
-			registerFunction("getProperty", [this, &world](ProgramExecutor& pe){
-				auto args = pe.popArgs();
-				if (args.size() != 2) { error("Wrong number of arguments!"); return; }
-				auto id = pe.as<size_t>(args[0]);
-				auto prop = pe.as<std::string>(args[1]);
-				
-				// check for argument errors
-				if (!pe.getErrorMessage().empty()){ return; }
-				
-				Entity& agent = world.HasAgent(id) ? static_cast<Entity&>(world.GetAgent(id)) : world.GetItem(id);
-				if(agent.HasProperty(prop)){
-					// property exists but type is unknown
-					// assume double, as there is no way to determine the type currently
-					// TODO: Fix this if types are ever stored
-					pushStack(agent.GetProperty<double>(prop));
-				} else {
-					error("Undefined property:" + prop);
-				}
-			});
-			// Check if property exists
-			registerFunction("hasProperty", [this, &world](ProgramExecutor& pe){
-				auto args = pe.popArgs();
-				if (args.size() != 2) { error("Wrong number of arguments!"); return; }
-				auto id = pe.as<size_t>(args[0]);
-				auto prop = pe.as<std::string>(args[1]);
-				
-				// check for argument errors
-				if (!pe.getErrorMessage().empty()){ return; }
-				
-				Entity& agent = world.HasAgent(id) ? static_cast<Entity&>(world.GetAgent(id)) : world.GetItem(id);
-				if(agent.HasProperty(prop)){
-					pushStack(1.0);
-				} else {
-					pushStack(0.0);
-				}
-			});
-			// Get agent position
-			registerFunction("getAgentPosition", [this, &world](ProgramExecutor& pe){
-				auto args = pe.popArgs();
-				if (args.size() != 1) { error("Wrong number of arguments!"); return; }
-				auto id = pe.as<size_t>(args[0]);
-				
-				// check for argument errors
-				if (!pe.getErrorMessage().empty()){ return; }
-				
-				AgentBase& agent = world.GetAgent(id);
-				auto x = agent.GetPosition().GetX();
-				auto y = agent.GetPosition().GetY();
-				pushStack(x);
-				pushStack(y);
-			});
-			// Set agent position
-			registerFunction("setAgentPosition", [this, &world](ProgramExecutor& pe){
-				auto args = pe.popArgs();
-				if (args.size() != 3) { error("Wrong number of arguments!"); return; }
-				auto agent_id = pe.as<size_t>(args[0]);
-				auto x = pe.as<double>(args[1]);
-				auto y = pe.as<double>(args[2]);
-				// check for argument errors
-				if (!pe.getErrorMessage().empty()){ return; }
-				
-				AgentBase& agent = world.GetAgent(agent_id);
-				agent.SetPosition(x, y);
-			});
-			// Get agent at this position
-			registerFunction("findAgentAt", [this, &world](ProgramExecutor& pe){
-				auto args = pe.popArgs();
-				if (args.size() != 2) { error("Wrong number of arguments!"); return; }
-				auto x = pe.as<double>(args[0]);
-				auto y = pe.as<double>(args[1]);
-				// check for argument errors
-				if (!pe.getErrorMessage().empty()){ return; }
-				
-				auto res = world.FindAgentsAt({x, y});
-				if (res.size()){
-					pe.pushStack(res[0]);
-				} else {
-					pe.pushStack(0u);
-				}
-			});
-			// Get item at this position
-			registerFunction("findItemAt", [this, &world](ProgramExecutor& pe){
-				auto args = pe.popArgs();
-				if (args.size() != 2) { error("Wrong number of arguments!"); return; }
-				auto x = pe.as<double>(args[0]);
-				auto y = pe.as<double>(args[1]);
-				// check for argument errors
-				if (!pe.getErrorMessage().empty()){ return; }
-				
-				auto res = world.FindItemsAt({x, y});
-				if (res.size()){
-					pe.pushStack(res[0]);
-				} else {
-					pe.pushStack(0u);
-				}
-			});
-			// Get size of the agent's inventory
-			registerFunction("getInventorySize", [this, &world](ProgramExecutor& pe){
-				auto args = pe.popArgs();
-				if (args.size() != 1) { error("Wrong number of arguments!"); return; }
-				auto agent_id = pe.as<size_t>(args[0]);
-				// check for argument errors
-				if (!pe.getErrorMessage().empty()){ return; }
-				
-				AgentBase& agent = world.GetAgent(agent_id);
-				pe.pushStack(static_cast<double>(agent.GetInventory().size()));
-			});
-			// Gets an item from the inventory
-			registerFunction("getInventoryItem", [this, &world](ProgramExecutor& pe){
-				auto args = pe.popArgs();
-				if (args.size() != 2) { error("Wrong number of arguments!"); return; }
-				auto agent_id = pe.as<size_t>(args[0]);
-				auto item_index = pe.as<double>(args[1]);
-				// check for argument errors
-				if (!pe.getErrorMessage().empty()){ return; }
-				
-				AgentBase& agent = world.GetAgent(agent_id);
-				if (item_index >= agent.GetInventory().size()) {
-					error("Item index out of range!"); return;
-				}
-				
-				pe.pushStack(agent.GetInventory()[item_index]);
-			});
-			// Add an item to the world
-			registerFunction("addItem", [this, &world](ProgramExecutor& pe){
-				auto args = pe.popArgs();
-				// name,symbol,x,y,prop1,val1,prop2,val2...
-				if (args.size() < 4) { error("Wrong number of arguments!"); return; }
-				auto name = pe.as<std::string>(args[0]);
-				auto symbol = pe.as<std::string>(args[1]);
-				auto x = pe.as<double>(args[2]);
-				auto y = pe.as<double>(args[3]);
-				// check for argument errors
-				if (!pe.getErrorMessage().empty()){ return; }
-				if (symbol.empty()) { error("Symbol can't be empty!"); return; }
-				
-				auto item = std::make_unique<cse491::ItemBase>(world.NextEntityID(), name);
-				item->SetProperties("symbol",symbol.at(0));
-				item->SetPosition(x,y);
-				item->SetGrid();
-				for (size_t i = 4; i < args.size(); i += 2){
-					item->SetProperty(pe.as<std::string>(args[i]), pe.as<double>(args[i+1]));
-				}
-				pe.pushStack(item->GetID());
-				
-				world.AddItem(std::move(item));
-			});
-			// Gets an item from the inventory
-			registerFunction("addInventoryItem", [this, &world](ProgramExecutor& pe){
-				auto args = pe.popArgs();
-				if (args.size() != 2) { error("Wrong number of arguments!"); return; }
-				auto owner_id = pe.as<size_t>(args[0]);
-				auto item_id = pe.as<size_t>(args[1]);
-				// check for argument errors
-				if (!pe.getErrorMessage().empty()){ return; }
-				
-				world.GetItem(item_id).SetPosition(-1,-1);
-				Entity& entity = world.HasAgent(owner_id) ? static_cast<Entity&>(world.GetAgent(owner_id)) : world.GetItem(owner_id);
-				entity.AddItem(item_id);
-			});
-			// Create a new cell type
-			registerFunction("addCellType", [this, &world](ProgramExecutor& pe){
-				auto args = pe.popArgs();
-				if (args.size() < 3) { error("Wrong number of arguments!"); return; }
-				// name, desc, symbol, props (ignored: TODO later)
-				auto name = pe.as<std::string>(args[0]);
-				auto desc = pe.as<std::string>(args[1]);
-				auto symbol = pe.as<std::string>(args[2]);
-				std::cout << desc << "," << name << "," << symbol << ",";
-				if (!symbol.size()) { error("Symbol cannot be empty!"); return; }
-				std::cout << (int)symbol[0] << "\n";
-				
-				auto id = world.AddCellType(name, desc, symbol[0]);
-				for (size_t i = 3; i < args.size(); ++i){
-					world.type_options[id].SetProperty(pe.as<std::string>(args[i]));
-				}
-				
-				pe.pushStack(id);
-			});
-			// Get a random number
-			registerFunction("rand", [this, &world](ProgramExecutor& pe){
-				auto args = pe.popArgs();
-				if (args.size() > 2) { error("Wrong number of arguments!"); return; }
-				if (args.size() == 0){
-					// random double in [0,1]
-					pushStack(world.GetRandom());
-				} else if (args.size() == 1){
-					// random int in [0,max]
-					auto max = pe.as<double>(args[0]) + 1;
-					pushStack((double)(int)world.GetRandom(max)); // casts for rounding
-				} else if (args.size() == 2){
-					// random int in [min,max]
-					auto min = pe.as<double>(args[0]);
-					auto max = pe.as<double>(args[1]) + 1;
-					pushStack((double)(int)world.GetRandom(min,max)); // casts for rounding
-				}
-				// check for argument errors
-				if (!pe.getErrorMessage().empty()){ return; }
-			});
-			// Set constants
-			setVariable("ID_NONE",0u);
-			setVariable("CELL_WALL", CellType::CELL_WALL);
-			setVariable("CELL_WATER", CellType::CELL_WATER);
-		}
-		
-		virtual ~ProgramExecutor() = default;
-		
-		/// Moves the interpreter's program counter to the end of the current block.
-		/// 
-		/// @param nest Optional starting nest value (defaults to zero)
-		/// Begins as if it was nested within this many `start_block` operations.
-		void skipBlock(int nest = 0){
-			do {
-				auto& unit = code->at(++index);
-				if (unit.type == Unit::Type::operation && unit.value == "start_block") nest++;
-				if (unit.type == Unit::Type::operation && unit.value == "end_block") nest--;
-			} while(nest);
-			// points to one past end_block
-			index--;
-			// points to end_block
-		}
-		
->>>>>>> af4a1917
 		/// @brief Registers a function on this ProgramExecutor object.
 		/// 
 		/// This allows the given function to be called from the interpreter via
@@ -914,11 +714,8 @@
 							} else if (unit.value == "=="){
 								if (has<double>(a) && has<double>(b)){
 									pushStack(static_cast<double>(as<double>(a) == as<double>(b)));
-<<<<<<< HEAD
-=======
 								} else if (has<size_t>(a) && has<size_t>(b)){
 									pushStack(static_cast<double>(as<size_t>(a) == as<size_t>(b)));
->>>>>>> af4a1917
 								} else if (has<std::string>(a) && has<std::string>(b)){
 									pushStack(static_cast<double>(as<std::string>(a) == as<std::string>(b)));
 								} else {
@@ -927,11 +724,8 @@
 							} else if (unit.value == "!="){
 								if (has<double>(a) && has<double>(b)){
 									pushStack(static_cast<double>(as<double>(a) != as<double>(b)));
-<<<<<<< HEAD
-=======
 								} else if (has<size_t>(a) && has<size_t>(b)){
 									pushStack(static_cast<double>(as<size_t>(a) != as<size_t>(b)));
->>>>>>> af4a1917
 								} else if (has<std::string>(a) && has<std::string>(b)){
 									pushStack(static_cast<double>(as<std::string>(a) != as<std::string>(b)));
 								} else {
