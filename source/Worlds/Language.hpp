--- conflicted
+++ resolved
@@ -19,9 +19,6 @@
 
 /// Namespace for scripting language stuff
 namespace worldlang{
-<<<<<<< HEAD
-=======
-
 	/**
 	 * function to strip whitespace
 	*/
@@ -43,7 +40,6 @@
         return result;
     }
 	
->>>>>>> b3f1ca3b
 	// Equivalent regex
 	// \-?[0-9]+(.[0-9]+)?
 	struct number : pegtl::seq < 
