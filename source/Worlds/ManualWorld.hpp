/**
 * This file is part of the Fall 2023, CSE 491 course project.
 * @brief A World that consists of trees, water, and grass cells.
 * @note Status: PROPOSAL
 **/

/// REVIEW UPDATES
/// * Many functions that used to take item or agent pointers now take references!

#pragma once

#include <cassert>
#include <stdlib.h>
#include <map>
#include <tuple>

#include "../core/WorldBase.hpp"

namespace cse491_team8 {

  class ManualWorld : public cse491::WorldBase {
  protected:
    enum ActionType { REMAIN_STILL=0, MOVE_UP, MOVE_DOWN, MOVE_LEFT, MOVE_RIGHT, ATTACK, HEAL, STATS };
    enum FacingDirection { UP=1, RIGHT, DOWN, LEFT};

    size_t grass_id;  ///< Easy access to floor CellType ID.
    size_t tree_id;   ///< Easy access to tree CellType ID.
    size_t water_id;  ///< Easy access to water CellType ID.
    size_t bridge_id; ///< Easy access to bridge CellType ID.
    size_t rock_id;   ///< Easy access to rock CellType ID.

    /// Provide the agent with movement actions.
    void ConfigAgent(cse491::AgentBase & agent) override {
      agent.AddAction("up", MOVE_UP);
      agent.AddAction("down", MOVE_DOWN);
      agent.AddAction("left", MOVE_LEFT);
      agent.AddAction("right", MOVE_RIGHT);
      agent.AddAction("attack", ATTACK);
      agent.AddAction("heal", HEAL);
      agent.AddAction("stats", STATS);
    }

  public:
    ManualWorld() {
      grass_id = AddCellType("grass", "Grass that you can easily walk over.", ' ');
      tree_id = AddCellType("tree", "Tree that you cannot pass without an axe.", '^');
      water_id = AddCellType("water", "Water that cannot be crossed without a boat.", '~');
      bridge_id = AddCellType("bridge", "Bridge that allows the playerto cross water.", '#');
      rock_id = AddCellType("rock", "Rock that the player cannot cross", '$');
      main_grid.Read("../assets/grids/team8_grid_large.grid", type_options);
    }
    ~ManualWorld() = default;

    /// @brief Generates move sets for all the agents
    /// Sets the move sets as a property for each agent
    /// @return None
    void GenerateMoveSets()
    {
        for (auto & [id, agent_ptr] : agent_map)
        {
            auto agent_strength = agent_ptr->GetProperty<int>("Strength");
            if (agent_ptr->GetName() == "Interface")
            {
                std::map<std::string, std::tuple<char, double>> move_set = {
                    {"Attack", std::make_tuple('d', 1.0)},
                    {"Special", std::make_tuple('d', 1.5)}, {"Run", std::make_tuple('d', 0.0)},
                    {"Heal", std::make_tuple('h', 0.25)}};
                // agent_ptr->SetProperty<std::map<std::string, std::tuple<char, double>>>("MoveSet", move_set);
                agent_ptr->SetProperty("MoveSet", move_set);
                continue;
            }
            std::map<std::string, std::tuple<char, double>> move_set = {{"Attack", std::make_tuple('d', 1.0)}};
            if (agent_strength >= 10)
            {
                move_set["Special"] = std::make_tuple('d', 1.5);
            }
            if (agent_strength >= 15)
            {
                move_set["Heal"] = std::make_tuple('h', 0.25);
            }
            if (agent_strength >= 20)
            {
                move_set["Hyper"] = std::make_tuple('d', 2.0);
            }
            if (agent_strength >= 25)
            {
                move_set["De-Buff"] = std::make_tuple('s', -0.5);
            }
            if (agent_strength >= 30)
            {
                move_set["Buff"] = std::make_tuple('s', 0.5);
            }
            agent_ptr->SetProperty<std::map<std::string, std::tuple<char, double>>>("MoveSet", move_set);
        }
    }

    /// @brief adds a move to the move set for an agent
    /// @param agent the agent to add the move to
    /// @param move the name of the move to add
    /// @param stat the stat that the move affects
    /// @param modification the modification percent of the move to that stat
    /// Adds a move to the move set map
    /// @return None
    void AddMove(cse491::AgentBase& agent, std::string& move, char stat, double modification)
    {
      if (!agent.HasProperty("MoveSet")) {
        agent.Notify("Error: Agent does not have a Move Set\n");
        return;
      }
      else
      {
        std::map<std::string, std::tuple<char, double>> move_set = agent.GetProperty<std::map<std::string, std::tuple<char, double>>>("MoveSet");
        move_set[move] = std::make_tuple(stat, modification);
        agent.SetProperty<std::map<std::string, std::tuple<char, double>>>("MoveSet", move_set);
      }
    }
    /// @brief removes a move from the move set for an agent
    /// @param agent the agent to remove a move from
    /// @param move the name of the move to remove
    /// Removes a move from the move set map
    /// @return true for success, false for failure
    bool RemoveMove(cse491::AgentBase& agent, std::string& move)
    {
      if (!agent.HasProperty("MoveSet")) {
        agent.Notify("Error: Agent does not have a Move Set\n");
        return false;
      }
      else
      {
        std::map<std::string, std::tuple<char, double>> move_set = agent.GetProperty<std::map<std::string, std::tuple<char, double>>>("MoveSet");
        move_set.erase(move);
        agent.SetProperty<std::map<std::string, std::tuple<char, double>>>("MoveSet", move_set);
        return true;
      }
    }

    /// @brief Heals an Agent
    /// @param agent The Agent getting healed
    /// Calculates the healing of the agent
    /// @return None
    void HealAction(cse491::AgentBase & agent)
    {
      size_t can_heal = FindItem(agent, "Health Potion");
      if (can_heal != SIZE_T_MAX) {
        int healing_req = agent.GetProperty<int>("Max_Health") - agent.GetProperty<int>("Health");
        int healing = item_map[can_heal]->GetProperty<int>("Healing");
        if (healing_req >= healing) {
          agent.Notify("You healed" + std::to_string(healing) + "!\n");
          agent.SetProperty("Health", agent.GetProperty<int>("Health") + healing);
          RemoveItem(can_heal);
        } else {
          agent.Notify("You healed" + std::to_string(healing_req) + "!\n");
          agent.SetProperty("Health", agent.GetProperty<int>("Health") + healing_req);
          item_map[can_heal]->SetProperty("Healing", healing - healing_req);
        }
      }

    }

    /// @brief Determines the damage of the other agent
    /// @param other_agent The NPC agent
    /// @param agent The player agent
    /// Gets the damage of the NPC agent
    /// @return The damage of the NPC
    int OtherAction(cse491::AgentBase & other_agent, cse491::AgentBase & agent)
    {
        int other_damage = 0;
        std::map<std::string, std::tuple<char, double>> move_set = other_agent.GetProperty<std::map<std::string, std::tuple<char, double>>>("MoveSet");
        auto iterator = move_set.begin();
        int random = rand() % move_set.size();
        std::advance(iterator, random);
        std::string random_key = iterator->first;
        agent.Notify("\nThe enemy has used: " + random_key);
        std::tuple<char, double> move_info = iterator->second;
        char stat_char = std::get<0>(move_info);
        double stat_modification = std::get<1>(move_info);
        if (stat_char == 'd') {
            other_damage = static_cast<int>(other_agent.GetProperty<int>("Strength") * stat_modification);
        }
        if (stat_char == 'h') {
            HealAction(other_agent);
        }
        if (stat_char == 's') {
          if (stat_modification < 0) {
            int agent_strength = agent.GetProperty<int>("Strength");
            int new_strength = static_cast<int>(agent_strength - abs(stat_modification) * agent_strength);
            agent.SetProperty<int>("Strength", new_strength);
          }
          else {
            int other_agent_strength = other_agent.GetProperty<int>("Strength");
            int new_strength_other = static_cast<int>(other_agent_strength + abs(stat_modification) * other_agent_strength);
            other_agent.SetProperty<int>("Strength", new_strength_other);
          }
        }
        return other_damage;
    }

    /// @brief Checks the strength between two agents
    /// @param other_agent The autonomous agent to compare
    /// @param agent The interface (player) agent to compare
    /// Prints the stronger agent and removes the weaker
    /// @see RemoveAgent
    /// @return None
    void StrengthCheck(cse491::AgentBase & other_agent, cse491::AgentBase & agent) {
        // User Input for Player Decision
        bool won = false;
        bool run = false;
        char input;
        while (other_agent.GetProperty<int>("Health") > 0 && agent.GetProperty<int>("Health") > 0)
        {
          bool valid_input = true;
          agent.Notify("Player Health: " + std::to_string(agent.GetProperty<int>("Health"))+"\n"+
                       "Player Strength: " + std::to_string(agent.GetProperty<int>("Strength"))+"\n"+
                       "Enemy Health: " + std::to_string(other_agent.GetProperty<int>("Health"))+"\n"+
                       "Enemy Strength: " + std::to_string(other_agent.GetProperty<int>("Strength"))+"\n"+
                       "\na for attack, s for special, r for run, h for heal\nPlayer Attack: ");
          std::cin >> input;
          int damage = 0;
          switch (input) {
          case 'a': case 'A': damage = agent.GetProperty<int>("Strength");    break;
          case 's': case 'S': damage = static_cast<int>(agent.GetProperty<int>("Strength") * 1.5);  break;
          case 'r': case 'R': won = false; run = true; break;
          case 'h': case 'H': HealAction(agent); break;
          default: valid_input = false; break;
          }
          if (!valid_input)
          {
            agent.Notify("\nInvalid Input\n");
            continue;
          }

          // Other Agent Move Choice, will modify strength of player agent or NPC agent based on the move selected
          int other_damage = OtherAction(other_agent, agent);

          // Process the Player's Move and the Agent's Move
          if (run)
          {
            agent.SetProperty<int>("Health", agent.GetProperty<int>("Health") - other_damage);
            break;
          }
          other_agent.SetProperty<int>("Health", other_agent.GetProperty<int>("Health") - damage);
          if (other_agent.GetProperty<int>("Health") <= 0)
          {
            won = true;
            break;
          }
          agent.SetProperty<int>("Health", agent.GetProperty<int>("Health") - other_damage);
          if (agent.GetProperty<int>("Health") <= 0)
          {
            break;
          }
        }

        std::string other_agent_name = other_agent.GetName();

        if (!won) {
          if (run)
          {
            agent.Notify("You ran away, this means you don't gain health or strength and any battle damage stays!\n");
          }
          if (agent.GetName() == "Interface" && agent.GetProperty<int>("Health") <= 0)
          {
            agent.Notify(other_agent_name + " has beat " + agent.GetName());
            agent.Notify("You Lost...\n");
            while (true)
            {
              agent.Notify("Would You Like To Continue? Y or N? ");
              char repeat_input;
              std::cin >> repeat_input;
              if (repeat_input == 'N' || repeat_input == 'n')
              {
                run_over = true;
                break;
              }
              else if (repeat_input == 'Y' || repeat_input == 'y')
              {
                agent.SetProperty<int>("Strength", 15);
                agent.SetProperty<int>("Health", 15);
                agent.SetProperty<int>("Direction", 0);
                agent.SetPosition(40, 3);
                break;
              }
              else
              {
                agent.Notify("Invalid Input!\n");
                continue;
              }
            }
          }
          // this->RemoveAgent(agent.GetName()); // If the agent is the interface, this does nothing
        }
        else
        {
          agent.Notify(agent.GetName() + " has beat " + other_agent.GetName());
          // Gain the Agent's strength that you beat
          agent.SetProperty<int>("Strength",
                  agent.GetProperty<int>("Strength") + other_agent.GetProperty<int>("Strength"));
          cse491::GridPosition other_position = other_agent.GetPosition();
          this->RemoveAgent(other_agent.GetName());

          // get the loot dropped from the agent
          int random = rand() % 10;
          char symbol = ' ';
          std::string loot = "";
          std::string action = "";
          int num_actions = 0;
          if (random <= 4) {
            symbol = '/';
            loot = "Stick";
            action = "Strength";
            num_actions = 2;
          }
          else if (random <= 7) {
            symbol = 'U';
            loot = "Boat";
            action = "Uses";
            num_actions = 10;
          }
          else if (random <= 9) {
            symbol = 'P';
            loot = "Axe";
            action = "Uses";
            num_actions = 5;
          }
          else {
            symbol = '!';
            loot = "Sword";
            action = "Strength";
            num_actions = 5;
          }

          // put the loot where the agent was
          double x = other_position.GetX();
          double y = other_position.GetY();
          this->AddItem(loot, "symbol", symbol).SetPosition(x, y);

          // set the entity's _action_ property to have _num_action_ uses
          for (const auto& [id, entity] : item_map)
          {
            if (entity->GetPosition() == other_position)
            {
              entity->SetProperty<int>(action, num_actions);
              break;
            }
          }

          agent.Notify(other_agent_name + " dropped their " + loot + "!\n");
        }
    }
   
    /// @brief Checks for agents adjacent to the given agent
    /// Checks the strengths if an agent is found
    /// @param agent The agent to look around
    /// @see StrengthCheck
    /// @return true if an agent was found, else false
    bool CheckAround(cse491::AgentBase & agent)
    {
      auto new_position = agent.GetPosition();
      for (auto & [id, agent2_ptr] : agent_map)
      {
        if (agent.GetID() != agent2_ptr->GetID()) {
          if (agent2_ptr->GetPosition() == new_position.Above() ||
              agent2_ptr->GetPosition() == new_position.Below() ||
              agent2_ptr->GetPosition() == new_position.ToLeft() ||
              agent2_ptr->GetPosition() == new_position.ToRight() ||
              agent2_ptr->GetPosition() == new_position)
        {
          StrengthCheck(*agent2_ptr, agent);
          return true;
        }
        }
      }
      return false;
    }


    /// Finds an interface agent and calls CheckAround
    void HandleNeighbors()
    {
      for (const auto& [id, agent_ptr] : agent_map)
      {
        if (agent_ptr->IsInterface())
        {
          CheckAround(*agent_ptr);
          break;
        }
      }
    }

    /// @brief Looks for adjacencies
    void UpdateWorld() override {
      HandleNeighbors();
    }

    /// Runs agents, updates the world.
    void Run() override
    {
      run_over = false;
      while (!run_over) {
        RunAgents();
        UpdateWorld();
      }
    }


    /**
     * @brief Get the ID of an Item
     * 
     * @param agent 
     * @param item_name 
     * @return int 
     */
    int GetItemID(cse491::AgentBase & agent, std::string item_name) {
        for (auto & item : item_map)
        {
            if (item.second->GetName() == item_name && item.second->IsOwnedBy(agent.GetID()))
            {
                return item.second->GetID();
            }
        }
        return -1;
    }

    /// @brief Attempt to pick up an item for the agent.
    /// @param agent The agent that is picking up the item.
    /// @param new_position New position of the agent to check if an item is there.
    /// @return Nothing
    void DoActionAttemptItemPickup(cse491::AgentBase & agent, const cse491::GridPosition & new_position) {
      for (const auto & [id, item_ptr] : item_map) {
        if (item_ptr->GetPosition() == new_position)
        {
          std::string uses_property = "";
          if (item_ptr->GetName() == "Stick" || item_ptr->GetName() == "Sword") { uses_property = "Strength"; }
          if (item_ptr->GetName() == "Boat" || item_ptr->GetName() == "Axe")  { uses_property = "Uses"; }
          if (item_ptr->GetName() == "Health Potion") { uses_property = "Healing"; }

          if (uses_property == "Strength")
          {
            if (agent.HasProperty(uses_property))
            {
              agent.SetProperty(uses_property, item_ptr->GetProperty<int>(uses_property) + agent.GetProperty<int>(uses_property));
            }
            else
            {
              agent.SetProperty(uses_property, item_ptr->GetProperty<int>(uses_property));
            }
          }

          agent.Notify("Picked up the " + item_ptr->GetName() + "!\nYou gained " +
                        std::to_string(item_ptr->GetProperty<int>(uses_property)) + " " +
                        uses_property + "!\n");

          // remove it from the board
          item_ptr->SetOwner(agent);
          // RemoveItem(item_ptr->GetID());

          break;
        }
      }
    }


    /// @brief Updates agent's position and direction
    /// @param agent The agent that is moving its position
    /// @param action_id A size_t representing the direction the agent moved
    /// @return The agent's new position
    cse491::GridPosition DoActionFindNewPosition(cse491::AgentBase& agent, size_t action_id) {
        // Determine where the agent is trying to move.
        cse491::GridPosition new_position;

        // Update Direction property and get new position.
        switch (action_id) {
        case REMAIN_STILL:
        {
            new_position = agent.GetPosition();
            break;
        }
        case MOVE_UP:
        {
            agent.SetProperty<int>("Direction", UP);
            new_position = agent.GetPosition().Above();
            break;
        }
        case MOVE_DOWN:
        {
            agent.SetProperty<int>("Direction", DOWN);
            new_position = agent.GetPosition().Below();
            break;
        }
        case MOVE_LEFT:
        {
            agent.SetProperty<int>("Direction", LEFT);
            new_position = agent.GetPosition().ToLeft();
            break;
        }
        case MOVE_RIGHT:
        {
            agent.SetProperty<int>("Direction", RIGHT);
            new_position = agent.GetPosition().ToRight();
            break;
        }
        case ATTACK:
        {
            new_position = agent.GetPosition();
            break;
        }
        case HEAL:
        {
            new_position = agent.GetPosition();
            auto curr_health = agent.GetProperty<int>("Health");
            auto id = GetItemID(agent, "Health Potion");

            if (id > -1) {
                agent.SetProperty<int>("Health", curr_health + item_map[id]->GetProperty<int>("Health"));
                RemoveItem(id);
            }
            else {
                agent.Notify("Player does not have any health potions");
            }
            agent.Notify("Player Health: " + std::to_string(agent.GetProperty<int>("Health")));

            break;
        }
        case STATS:
            new_position = agent.GetPosition();
            agent.Notify("Items owned by the player:");

            for (auto & item : item_map) {
              
                if (item.second->IsOwnedBy(agent.GetID())) {
                    int result = 0;
                    if (item.second->HasProperty("Uses"))
                    {
                        result = item.second->GetProperty<int>("Uses");
                    }
                    else if (item.second->HasProperty("Strength"))
                    {
                        result = item.second->GetProperty<int>("Strength");
                    }
                    else if (item.second->HasProperty("Health"))
                    {
                        result = item.second->GetProperty<int>("Health");
                    }
                    agent.Notify(item.second->GetName() + ": " + std::to_string(result));
                }
            }
            agent.Notify("\nProperties of the player:");
            agent.Notify("Strength: " + std::to_string(agent.GetProperty<int>("Strength")));
            agent.Notify("Health: " + std::to_string(agent.GetProperty<int>("Health")));
            agent.Notify("Max Health: " + std::to_string(agent.GetProperty<int>("Max_Health")));
            break;
        }

        // assume new position is valid
        return new_position;
    
    }

      /// @brief Check if an agent owns an item
      /// @param agent The agent to see if is an owner
      /// @param item_name Name of the item
      /// @return item_id
    size_t FindItem(cse491::AgentBase & agent, const std::string & item_name) {
      size_t item_id = SIZE_T_MAX;
      for (auto & item : item_map)
      {
        if (item.second->GetName() == item_name && item.second->IsOwnedBy(agent.GetID()))
        {
          item_id = item.second->GetID();
          break;
        }
      }
      return item_id;
    }

    /// @brief Attempt to interact with a tree
    /// If the agent can interact with the tree, prompts the user if they want to use one of their chops
    /// @param agent The agent trying to interact
    /// @param new_position The position being interacted with
    /// @return Nothing, the tree gets chopped if possible but the agent doesn't move
    void DoActionTestNewPositionTree(cse491::AgentBase & agent, const cse491::GridPosition & new_position) {
<<<<<<< HEAD
        int item_id = GetItemID(agent, "Axe");

        agent.Notify("Item id: " + std::to_string(item_id));
        
        if (item_id > -1)
=======
        size_t item_id = FindItem(agent, "Axe");
        // if (agent.HasProperty("Uses") && agent.GetProperty<int>("Uses") > 0)
        if (item_id != SIZE_T_MAX)
>>>>>>> adf1b8d2
        {
          agent.Notify("You can use your Axe once to chop down this tree. You have " +
                        std::to_string(item_map[item_id]->GetProperty<int>("Uses")) + " uses remaining. Chop this tree? Y/N:");
          char chop;
          std::cin >> chop;
          if (chop == 'Y' || chop == 'y')
          {
            // decrement uses by 1, change the tree to grass, but don't move the agent's position
            item_map[item_id]->SetProperty("Uses", item_map[item_id]->GetProperty<int>("Uses") - 1);
                if (item_map[item_id]->GetProperty<int>("Uses") == 0) {
                  RemoveItem(item_id);
                }
            main_grid[new_position] = grass_id;
          }
        }
    }


    /// @brief Attempt to float on a water tile
    /// If the agent has a boat, prompts the user if they want to use the boat once
    /// @param agent The agent trying to interact
    /// @return True if the agent is able to (and chooses) to move to the new spot, else false
    bool DoActionTestNewPositionWater(cse491::AgentBase& agent) {
        if (agent.HasProperty("OnlyWater"))
        {
            return true;
        }

<<<<<<< HEAD
        int item_id = GetItemID(agent, "Boat");
        
        if (item_id > -1)
=======
        size_t item_id = FindItem(agent, "Boat");

        if (item_id != SIZE_T_MAX)
>>>>>>> adf1b8d2
        {
            agent.Notify("You can use your Boat once to float over this tile. You have "
                + std::to_string(item_map[item_id]->GetProperty<int>("Uses")) + " uses remaining. Use your boat? Y/N:\n");
            char boat;
            std::cin >> boat;
            if (boat == 'Y' || boat == 'y')
            {
                item_map[item_id]->SetProperty("Uses", item_map[item_id]->GetProperty<int>("Uses") - 1);
                if (item_map[item_id]->GetProperty<int>("Uses") == 0) {
                    RemoveItem(item_id);
                    
                    // they're on the water, and they no longer have a boat
                    agent.Notify("No boat uses left! Try again? Y/N:\n");
                    char again;
                    std::cin >> again;
                    if (again == 'N' || again == 'n')
                    {
                        run_over = true;
                    }
                    else
                    {
                        // reset the interface to starting position, don't update
                        // with the new position back in the calling function
                        agent.SetPosition(40, 3);
                    }
                    return false;
                }
                
                // still have boat uses left, used the boat so position is valid
                return true;
            }
        }
        return false;
    }

    /// Allow the agents to move around the maze.
    int DoAction(cse491::AgentBase & agent, size_t action_id) override {
      
      cse491::GridPosition new_position = DoActionFindNewPosition(agent, action_id);

      // Don't let the agent move off the world or into a wall.
      if (!main_grid.IsValid(new_position)) { return false; }

      // TK we might later want to let NPCs pick up items
      if (agent.IsInterface())
      {
        DoActionAttemptItemPickup(agent, new_position);
      }

      if (main_grid.At(new_position) == tree_id)
      {
          // chop the tree if possible, but don't move the agent either way
          DoActionTestNewPositionTree(agent, new_position);
          return false;
      }

      if (main_grid.At(new_position) == water_id)
      {
          bool moved = DoActionTestNewPositionWater(agent);
          
          // if they didn't move onto the water tile, we don't update their position
          // return false from here
          if (not moved) { return false; }
      }

      if (main_grid.At(new_position) == grass_id)
      {
        if (agent.HasProperty("OnlyWater"))
        {
          return false;
        }
      }

      // Set the agent to its new postion.
      agent.SetPosition(new_position);

      return true;
    }

  };

} // End of namespace cse491<|MERGE_RESOLUTION|>--- conflicted
+++ resolved
@@ -141,7 +141,7 @@
     void HealAction(cse491::AgentBase & agent)
     {
       size_t can_heal = FindItem(agent, "Health Potion");
-      if (can_heal != SIZE_T_MAX) {
+      if (can_heal != SIZE_MAX) {
         int healing_req = agent.GetProperty<int>("Max_Health") - agent.GetProperty<int>("Health");
         int healing = item_map[can_heal]->GetProperty<int>("Healing");
         if (healing_req >= healing) {
@@ -149,7 +149,7 @@
           agent.SetProperty("Health", agent.GetProperty<int>("Health") + healing);
           RemoveItem(can_heal);
         } else {
-          agent.Notify("You healed" + std::to_string(healing_req) + "!\n");
+          agent.Notify("You healed " + std::to_string(healing_req) + " health!\n");
           agent.SetProperty("Health", agent.GetProperty<int>("Health") + healing_req);
           item_map[can_heal]->SetProperty("Healing", healing - healing_req);
         }
@@ -507,18 +507,7 @@
         case HEAL:
         {
             new_position = agent.GetPosition();
-            auto curr_health = agent.GetProperty<int>("Health");
-            auto id = GetItemID(agent, "Health Potion");
-
-            if (id > -1) {
-                agent.SetProperty<int>("Health", curr_health + item_map[id]->GetProperty<int>("Health"));
-                RemoveItem(id);
-            }
-            else {
-                agent.Notify("Player does not have any health potions");
-            }
-            agent.Notify("Player Health: " + std::to_string(agent.GetProperty<int>("Health")));
-
+            HealAction(agent);
             break;
         }
         case STATS:
@@ -537,9 +526,9 @@
                     {
                         result = item.second->GetProperty<int>("Strength");
                     }
-                    else if (item.second->HasProperty("Health"))
+                    else if (item.second->HasProperty("Healing"))
                     {
-                        result = item.second->GetProperty<int>("Health");
+                        result = item.second->GetProperty<int>("Healing");
                     }
                     agent.Notify(item.second->GetName() + ": " + std::to_string(result));
                 }
@@ -561,7 +550,7 @@
       /// @param item_name Name of the item
       /// @return item_id
     size_t FindItem(cse491::AgentBase & agent, const std::string & item_name) {
-      size_t item_id = SIZE_T_MAX;
+      size_t item_id = SIZE_MAX;
       for (auto & item : item_map)
       {
         if (item.second->GetName() == item_name && item.second->IsOwnedBy(agent.GetID()))
@@ -579,17 +568,9 @@
     /// @param new_position The position being interacted with
     /// @return Nothing, the tree gets chopped if possible but the agent doesn't move
     void DoActionTestNewPositionTree(cse491::AgentBase & agent, const cse491::GridPosition & new_position) {
-<<<<<<< HEAD
-        int item_id = GetItemID(agent, "Axe");
-
-        agent.Notify("Item id: " + std::to_string(item_id));
-        
-        if (item_id > -1)
-=======
         size_t item_id = FindItem(agent, "Axe");
         // if (agent.HasProperty("Uses") && agent.GetProperty<int>("Uses") > 0)
-        if (item_id != SIZE_T_MAX)
->>>>>>> adf1b8d2
+        if (item_id != SIZE_MAX)
         {
           agent.Notify("You can use your Axe once to chop down this tree. You have " +
                         std::to_string(item_map[item_id]->GetProperty<int>("Uses")) + " uses remaining. Chop this tree? Y/N:");
@@ -618,15 +599,9 @@
             return true;
         }
 
-<<<<<<< HEAD
-        int item_id = GetItemID(agent, "Boat");
-        
-        if (item_id > -1)
-=======
         size_t item_id = FindItem(agent, "Boat");
 
-        if (item_id != SIZE_T_MAX)
->>>>>>> adf1b8d2
+        if (item_id != SIZE_MAX)
         {
             agent.Notify("You can use your Boat once to float over this tile. You have "
                 + std::to_string(item_map[item_id]->GetProperty<int>("Uses")) + " uses remaining. Use your boat? Y/N:\n");
