--- conflicted
+++ resolved
@@ -374,9 +374,13 @@
               {
                   result = item.second->GetProperty<int>("Uses");
               }
-              else
+              else if (item.second->HasProperty("Strength"))
               {
                   result = item.second->GetProperty<int>("Strength");
+              }
+              else if (item.second->HasProperty("Health"))
+              {
+                result = item.second->GetProperty<int>("Health");
               }
               std::cout << item.second->GetName() << ": " << result << std::endl;
             }
@@ -411,17 +415,9 @@
         if (item_ptr->GetPosition() == new_position)
         {
           std::string uses_property = "";
-<<<<<<< HEAD
-          if (item_ptr->GetName() == "Stick") { uses_property = "Strength"; }
-          if (item_ptr->GetName() == "Sword") { uses_property = "Strength"; }
-          if (item_ptr->GetName() == "Boat") { uses_property = "Uses"; }
-          if (item_ptr->GetName() == "Axe")  { uses_property = "Uses"; }
-=======
           if (item_ptr->GetName() == "Stick" || item_ptr->GetName() == "Sword") { uses_property = "Strength"; }
-          if (item_ptr->GetName() == "Boat") { uses_property = "Swim"; }
-          if (item_ptr->GetName() == "Axe")  { uses_property = "Chop"; }
+          if (item_ptr->GetName() == "Boat" || item_ptr->GetName() == "Axe")  { uses_property = "Uses"; }
           if (item_ptr->GetName() == "Health Potion") { uses_property = "Health"; }
->>>>>>> f113a8e2
 
           if (uses_property == "Strength")
           {
@@ -435,14 +431,9 @@
             }
           }
 
-<<<<<<< HEAD
-          std::cout << "Picked up the " << item_ptr->GetName() << "!\n"
-                    << "You now have " << item_ptr->GetProperty<int>(uses_property) << " uses left of this item." << std::endl;
-=======
           agent.Notify("Picked up the " + item_ptr->GetName() + "!\nYou gained " +
-                        std::to_string(agent.GetProperty<int>(uses_property)) + " " +
+                        std::to_string(item_ptr->GetProperty<int>(uses_property)) + " " +
                         uses_property + "!\n");
->>>>>>> f113a8e2
 
           // remove it from the board
           item_ptr->SetOwner(agent);
@@ -519,32 +510,19 @@
         // if (agent.HasProperty("Uses") && agent.GetProperty<int>("Uses") > 0)
         if (item_id > -1)
         {
-<<<<<<< HEAD
-            std::cout << "You can use your Axe once to chop down this tree. You have "
-                << item_map[item_id]->GetProperty<int>("Uses") << " uses remaining. Chop this tree? Y/N:\n" << std::endl;
-            char chop;
-            std::cin >> chop;
-            if (chop == 'Y' || chop == 'y')
-            {
-                // decrement uses by 1, change the tree to grass, but don't move the agent's position
-                item_map[item_id]->SetProperty("Uses", item_map[item_id]->GetProperty<int>("Uses") - 1);
+          agent.Notify("You can use your Axe once to chop down this tree. You have " +
+                        std::to_string(item_map[item_id]->GetProperty<int>("Uses")) + " uses remaining. Chop this tree? Y/N:");
+          char chop;
+          std::cin >> chop;
+          if (chop == 'Y' || chop == 'y')
+          {
+            // decrement uses by 1, change the tree to grass, but don't move the agent's position
+            item_map[item_id]->SetProperty("Uses", item_map[item_id]->GetProperty<int>("Uses") - 1);
                 if (item_map[item_id]->GetProperty<int>("Uses") == 0) {
                   RemoveItem(item_id);
                 }
-                main_grid[new_position] = grass_id;
-            }
-=======
-          agent.Notify("You can use your Axe once to chop down this tree. You have " +
-                        std::to_string(agent.GetProperty<int>("Chop")) + " uses remaining. Chop this tree? Y/N:");
-          char chop;
-          std::cin >> chop;
-          if (chop == 'Y' || chop == 'y')
-          {
-            // decrement uses by 1, change the tree to grass, but don't move the agent's position
-            agent.SetProperty("Chop", agent.GetProperty<int>("Chop") - 1);
             main_grid[new_position] = grass_id;
           }
->>>>>>> f113a8e2
         }
     }
 
