/**
 * This file is part of the Fall 2023, CSE 491 course project.
 * @brief A simplistic main file to demonstrate a system.
 * @note Status: PROPOSAL
 **/

// Include the modules that we will be using.
#include "Agents/PacingAgent.hpp"
#include "Interfaces/TrashInterface.hpp"
#include "Interfaces/MainInterface.hpp"
#include "Worlds/GenerativeWorld.hpp"
#include "Worlds/BiomeGenerator.hpp"
#include "Agents/AStarAgent.hpp"
#include <chrono>
#include <thread>
#include <random>

using namespace group6;

//void timer(GenerativeWorld& world, int duration) {
//    std::this_thread::sleep_for(std::chrono::seconds(duration));
//    world.EndGame(false);
//}

<<<<<<< HEAD
void runWorld(BiomeType biome, int width, int height, const unsigned int SEED, int timerDuration = -1) {
    std::random_device rd;
    std::mt19937 gen(rd());
    std::uniform_int_distribution<int> distribution(0, 1000000);
    int random_number = distribution(gen);
    GenerativeWorld world(biome, width, height, random_number);
    world.AddTeleporters();

    if (biome == BiomeType::Grasslands) {
        // Using TrashInterface since MainInterface does not support Grasslands biome
        world.AddAgent<cse491::TrashInterface>("Interface").SetProperty("symbol", '@');
    }

    else if (biome == BiomeType::Maze) {
        bool counter = false;
        while (!counter) {
            int random_x = world.GetRandom(18, 53);
            int random_y = world.GetRandom(6, 18);

            if (world.GetGrid().At(random_x, random_y) == 1) {
                world.AddItem("Boots", "symbol", 'B').SetPosition(random_x, random_y).SetName("Boots").SetProperty("Health", 3.0);
                counter = true;
            }
        }
        counter = false;
        while (!counter) {
            int random_x = world.GetRandom(18, 53);
            int random_y = world.GetRandom(6, 18);

            if (world.GetGrid().At(random_x, random_y) == 1) {
                world.AddItem("Shield", "symbol", 'S').SetPosition(random_x, random_y).SetName("Shield").SetProperty("Health", 3.0);
                counter = true;
            }
        }

        //world.AddItem("Boots", "symbol", 'B').SetPosition(1, 3).SetName("Boots").SetProperty("Health", 4.0);
        //world.AddItem("Shield", "symbol", 'S').SetPosition(1, 4).SetName("Shield").SetProperty("Health", 4.0);

        world.AddAgent<cse491::PacingAgent>("Pacer 1").SetPosition(5, int(world.GetRandom(0, height-1)));
        world.AddAgent<cse491::PacingAgent>("Pacer 2").SetPosition(8, int(world.GetRandom(0, height-1)));
        world.AddAgent<cse491::PacingAgent>("Pacer 3").SetPosition(10, int(world.GetRandom(0, height-1)));
        world.AddAgent<cse491::PacingAgent>("Pacer 4").SetPosition(12, int(world.GetRandom(0, height-1)));
        world.AddAgent<cse491::PacingAgent>("Pacer 5").SetPosition(15, int(world.GetRandom(0, height-1)));
        world.AddAgent<cse491::PacingAgent>("Pacer 6").SetPosition(18, int(world.GetRandom(0, height-1)));
        world.AddAgent<cse491::PacingAgent>("Pacer 7").SetPosition(20, int(world.GetRandom(0, height-1)));
        world.AddAgent<cse491::PacingAgent>("Pacer 8").SetPosition(22, int(world.GetRandom(0, height-1)));
        world.AddAgent<cse491::PacingAgent>("Pacer 9").SetPosition(25, int(world.GetRandom(0, height-1)));
        world.AddAgent<cse491::PacingAgent>("Pacer 10").SetPosition(28, int(world.GetRandom(0, height-1)));
        world.AddAgent<cse491::PacingAgent>("Pacer 11").SetPosition(30, int(world.GetRandom(0, height-1)));
        world.AddAgent<cse491::PacingAgent>("Pacer 12").SetPosition(32, int(world.GetRandom(0, height-1)));
        world.AddAgent<cse491::PacingAgent>("Pacer 13").SetPosition(35, int(world.GetRandom(0, height-1)));
        world.AddAgent<cse491::PacingAgent>("Pacer 14").SetPosition(38, int(world.GetRandom(0, height-1)));
        world.AddAgent<cse491::PacingAgent>("Pacer 15").SetPosition(40, int(world.GetRandom(0, height-1)));
        world.AddAgent<cse491::PacingAgent>("Pacer 16").SetPosition(42, int(world.GetRandom(0, height-1)));
        world.AddAgent<cse491::PacingAgent>("Pacer 17").SetPosition(45, int(world.GetRandom(0, height-1)));
        world.AddAgent<cse491::PacingAgent>("Pacer 18").SetPosition(48, int(world.GetRandom(0, height-1)));
        world.AddAgent<cse491::PacingAgent>("Pacer 19").SetPosition(50, int(world.GetRandom(0, height-1)));
        world.AddAgent<cse491::PacingAgent>("Pacer 20").SetPosition(52, int(world.GetRandom(0, height-1)));
        world.AddAgent<cse491::PacingAgent>("Pacer 21").SetPosition(55, int(world.GetRandom(0, height-1)));
        world.AddAgent<cse491::PacingAgent>("Pacer 22").SetPosition(58, int(world.GetRandom(0, height-1)));
        world.AddAgent<cse491::PacingAgent>("Pacer 23").SetPosition(60, int(world.GetRandom(0, height-1)));
        world.AddAgent<cse491::PacingAgent>("Pacer 24").SetPosition(62, int(world.GetRandom(0, height-1)));
        world.AddAgent<cse491::PacingAgent>("Pacer 25").SetPosition(65, int(world.GetRandom(0, height-1)));
        world.AddAgent<cse491::PacingAgent>("Pacer 26").SetPosition(70, int(world.GetRandom(0, height-1)));
        auto & astar_agent = static_cast<walle::AStarAgent&>(world.AddAgent<walle::AStarAgent>("AStar1"));
        astar_agent.SetPosition(4, 4);
        astar_agent.SetGoalPosition(1, 1);
        astar_agent.RecalculatePath();

        world.AddAgent<i_2D::MainInterface>("Interface2").SetProperty("symbol", '@').SetName("Player");

        world.AddArmory();
    }

    else if (biome == BiomeType::Ocean) {
        world.AddAgent<cse491::TrashInterface>("Interface").SetProperty("symbol", '@');
    }
=======
int main() {
    auto biome = BiomeType::Grasslands;          // change world biome type here
    int width = 40;                       // change world width here
    int height = 20;                       // change world height here
    static const unsigned int SEED = 27;   // change world seed here
>>>>>>> 88367997

    GenerativeWorld world(biome, width, height, SEED);

//    // Start an optional timer
//    if (timerDuration != -1) {
//        std::thread timerThread(timer, std::ref(world), timerDuration);
//        world.Run();
//        timerThread.join();
//    }

<<<<<<< HEAD
int main() {
    auto biome = BiomeType::Maze;          // change world biome type here
    int width = 70;                       // change world width here
    int height = 24;                       // change world height here
    static const unsigned int SEED = 19;   // change world seed here
    int timerDuration = -1;                 // an optional timer length, set to -1 for no timer
=======
    world.AddAgent<i_2D::MainInterface>("Interface2").SetProperty("symbol", '@').SetName("Player");
>>>>>>> 88367997

    world.Run();

    return 0;
}<|MERGE_RESOLUTION|>--- conflicted
+++ resolved
@@ -17,12 +17,11 @@
 
 using namespace group6;
 
-//void timer(GenerativeWorld& world, int duration) {
-//    std::this_thread::sleep_for(std::chrono::seconds(duration));
-//    world.EndGame(false);
-//}
+void timer(GenerativeWorld& world, int duration) {
+    std::this_thread::sleep_for(std::chrono::seconds(duration));
+    world.EndGame(false);
+}
 
-<<<<<<< HEAD
 void runWorld(BiomeType biome, int width, int height, const unsigned int SEED, int timerDuration = -1) {
     std::random_device rd;
     std::mt19937 gen(rd());
@@ -33,7 +32,7 @@
 
     if (biome == BiomeType::Grasslands) {
         // Using TrashInterface since MainInterface does not support Grasslands biome
-        world.AddAgent<cse491::TrashInterface>("Interface").SetProperty("symbol", '@');
+        world.AddAgent<i_2D::MainInterface>("Interface2").SetProperty("symbol", '@').SetName("Player");
     }
 
     else if (biome == BiomeType::Maze) {
@@ -100,35 +99,27 @@
     else if (biome == BiomeType::Ocean) {
         world.AddAgent<cse491::TrashInterface>("Interface").SetProperty("symbol", '@');
     }
-=======
-int main() {
-    auto biome = BiomeType::Grasslands;          // change world biome type here
-    int width = 40;                       // change world width here
-    int height = 20;                       // change world height here
-    static const unsigned int SEED = 27;   // change world seed here
->>>>>>> 88367997
 
-    GenerativeWorld world(biome, width, height, SEED);
+    // Start an optional timer
+    if (timerDuration != -1) {
+        std::thread timerThread(timer, std::ref(world), timerDuration);
+        world.Run();
+        timerThread.join();
+    }
 
-//    // Start an optional timer
-//    if (timerDuration != -1) {
-//        std::thread timerThread(timer, std::ref(world), timerDuration);
-//        world.Run();
-//        timerThread.join();
-//    }
+    else {
+        world.Run();
+    }
+}
 
-<<<<<<< HEAD
 int main() {
     auto biome = BiomeType::Maze;          // change world biome type here
     int width = 70;                       // change world width here
     int height = 24;                       // change world height here
     static const unsigned int SEED = 19;   // change world seed here
     int timerDuration = -1;                 // an optional timer length, set to -1 for no timer
-=======
-    world.AddAgent<i_2D::MainInterface>("Interface2").SetProperty("symbol", '@').SetName("Player");
->>>>>>> 88367997
 
-    world.Run();
+    runWorld(biome, width, height, SEED, timerDuration);
 
     return 0;
 }