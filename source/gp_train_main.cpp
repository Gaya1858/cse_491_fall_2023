--- conflicted
+++ resolved
@@ -15,13 +15,11 @@
 int main() {
 
     const int num_threads = std::thread::hardware_concurrency();
-<<<<<<< HEAD
-//    const int num_threads = 6;
-=======
 
 //    const int num_threads = 6;
 
->>>>>>> c4eba95b
+
+
     std::cout << "Number of threads: " << num_threads << std::endl;
 
 
@@ -33,13 +31,7 @@
     loop.Initialize(13, 200);
     loop.Run(6, 50, num_threads, true);
 
-<<<<<<< HEAD
-=======
 
-    loop.Initialize(100, 1000);
-    loop.Run(11, 100, num_threads, true);
-//    }
->>>>>>> c4eba95b
 
 
     auto end_time = std::chrono::high_resolution_clock::now();
