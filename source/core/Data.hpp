/**
 * This file is part of the Fall 2023, CSE 491 course project.
 * @brief Set of types used throughout the codebase
 * @note Status: PROPOSAL
 **/

#pragma once

#include <map>
#include <memory>
#include <string>
#include <vector>
#include <set>

namespace cse491 {
  
  /// @brief Simple data structure to hold info about a TYPE of cell in the world.
  struct CellType {
    std::string name;  ///< Unique name for this type of cell (e.g., "wall", "tree", "moon")
    std::string desc;  ///< Full description of what this type of cell is
    char symbol;       ///< Symbol for text representations (files or interface)
    std::set<std::string> properties{}; ///< Set of properties for this cell type.
    
    /// Adds the specifed property to this CellType.
    CellType& SetProperty(const std::string& property){
      properties.insert(property);
      return *this;
    }
    
    /// Removes the specifed property from this CellType.
    CellType& RemoveProperty(const std::string& property){
      properties.erase(property);
      return *this;
    }
    
    /// Checks if the given property is set on this CellType.
    bool HasProperty(const std::string& property) const {
      return properties.count(property);
    }
    
    constexpr static std::string CELL_WALL = "wall";
    constexpr static std::string CELL_WATER = "water";
  };

  /// @brief Available CellTypes will be passed around as a vector of options.
  using type_options_t = std::vector<CellType>;

  class ItemBase;
  /// @brief Maps of item IDs to item pointers
  using item_map_t = std::map<size_t, std::unique_ptr<ItemBase>>;

  class AgentBase;
  /// @brief Maps of agent IDs to agent pointers
  using agent_map_t = std::map<size_t, std::unique_ptr<AgentBase>>;

<<<<<<< HEAD
  enum class PropertyType {t_double, t_int, t_char, t_string, t_other};

=======
  /// @brief Common types of properties in network serialization
  enum class PropertyType {t_double, t_int, t_char, t_string, t_other};

  /// @brief Enum for World types in network serialization
  enum class WorldType {w_maze, w_second, w_generative, w_manual};

>>>>>>> 1f663090
}<|MERGE_RESOLUTION|>--- conflicted
+++ resolved
@@ -53,15 +53,10 @@
   /// @brief Maps of agent IDs to agent pointers
   using agent_map_t = std::map<size_t, std::unique_ptr<AgentBase>>;
 
-<<<<<<< HEAD
-  enum class PropertyType {t_double, t_int, t_char, t_string, t_other};
-
-=======
   /// @brief Common types of properties in network serialization
   enum class PropertyType {t_double, t_int, t_char, t_string, t_other};
 
   /// @brief Enum for World types in network serialization
   enum class WorldType {w_maze, w_second, w_generative, w_manual};
 
->>>>>>> 1f663090
 }