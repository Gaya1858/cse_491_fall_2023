/**
 * This file is part of the Fall 2023, CSE 491 course project.
 * @brief A base class interface for all non-agent item types.
 * @note Status: PROPOSAL
 **/

#pragma once

#include <cassert>
#include <string>
#include <unordered_map>

#include "Data.hpp"
#include "Entity.hpp"

namespace cse491 {

  class ItemBase : public Entity {
  protected:
    enum OwnerType { NONE=0, GRID, ITEM, AGENT };
    OwnerType owner_type = OwnerType::NONE;
    size_t owner_id = 0;

  public:
    ItemBase(size_t id, const std::string & name) : Entity(id, name) { }
    ~ItemBase() = default; // Already virtual from Entity

    // -- Entity Overrides --

    bool IsItem() const override { return true; }

    // -- Ownership Info --
    [[nodiscard]] bool IsOnGrid() const { return owner_type == OwnerType::GRID; }
    [[nodiscard]] bool IsOwnedByItem() const { return owner_type == OwnerType::ITEM; }
    [[nodiscard]] bool IsOwnedByAgent() const { return owner_type == OwnerType::AGENT; }
    [[nodiscard]] bool IsOwned() const { return IsOwnedByItem() || IsOwnedByAgent(); }
    [[nodiscard]] bool IsOnGrid(size_t grid_id) const {
      return IsOnGrid() && owner_id == grid_id;
    }
    [[nodiscard]] bool IsOwnedByItem(size_t item_id) const {
      return IsOwnedByItem() && owner_id == item_id;
    }
    [[nodiscard]] bool IsOwnedByAgent(size_t agent_id) const {
      return IsOwnedByAgent() && owner_id == agent_id;
    }
    [[nodiscard]] bool IsOwnedBy(size_t entity_id) const {
      return IsOwned() && owner_id == entity_id;
    }
    [[nodiscard]] size_t GetOwnerID() const { return owner_id; }

    /// @brief Identify the entity (item or agent) that now owns this item.
    /// @param owner The new owning entity.
    /// @return A reference to this item.
    ItemBase & SetOwner(const Entity & owner) {
      if (owner.IsItem()) owner_type = OwnerType::ITEM;
      else if (owner.IsAgent()) owner_type = OwnerType::AGENT;
      else owner_type = OwnerType::NONE; // Error?
      owner_id = owner.GetID();
      position.MakeInvalid();
      return *this;
    }

    ItemBase & SetGrid(size_t grid_id=0) {
      owner_type = OwnerType::GRID;
      owner_id = grid_id;
      return *this;
    }
<<<<<<< HEAD
    ItemBase & SetUnowned() { owner_type = OwnerType::NONE; owner_id = 0; return *this; }
=======
    ItemBase & SetUnowned() { owner_type = OwnerType::NONE; return *this; }

      /**
       * Serialize item
       * @param os ostream
       */
      void Serialize(std::ostream &os) override {
        os << name << '\n';
        os << position.GetX() << '\n';
        os << position.GetY() << '\n';
        os << property_map.size() << '\n';
        for (const auto & property : property_map) {
            os << property.first << '\n';

            // Get property type
            PropertyType type = GetPropertyType(property.first);
            os << static_cast<int>(type) << '\n';

            // serialize property value
            if (type == PropertyType::t_double) {
                os << AsProperty<double>(property.first).value << '\n';
            } else if (type == PropertyType::t_int) {
                os << AsProperty<int>(property.first).value << '\n';
            } else if (type == PropertyType::t_char) {
                os << AsProperty<char>(property.first).value << '\n';
            } else if (type == PropertyType::t_string) {
                os << AsProperty<std::string>(property.first).value << '\n';
            } else {
                // unknown type, do nothing
                os << '\n';
            }
        }
      }

      void Deserialize(std::istream &is) {
        std::string x_str, y_str;
        std::getline(is, name, '\n');
        std::getline(is, x_str, '\n');
        std::getline(is, y_str, '\n');
        position.Set(stoi(x_str), stoi(y_str));

        std::string property, type_str, value_str;
        std::getline(is, property, '\n');
        int num_properties = stoi(property);
        for (int i = 0; i < num_properties; i++) {
          std::getline(is, property, '\n');
          std::getline(is, type_str, '\n');
          std::getline(is, value_str, '\n');

          // Set property based on type
          auto type = static_cast<PropertyType>(stoi(type_str));
          if (type == PropertyType::t_double) {
              SetProperty(property, stod(value_str));
          } else if (type == PropertyType::t_int) {
              SetProperty(property, stoi(value_str));
          } else if (type == PropertyType::t_char) {
                SetProperty(property, value_str[0]);
          } else if (type == PropertyType::t_string) {
              SetProperty(property, value_str);
          }

        }
      }
>>>>>>> fcc1b9f1
  };

} // End of namespace cse491<|MERGE_RESOLUTION|>--- conflicted
+++ resolved
@@ -65,9 +65,6 @@
       owner_id = grid_id;
       return *this;
     }
-<<<<<<< HEAD
-    ItemBase & SetUnowned() { owner_type = OwnerType::NONE; owner_id = 0; return *this; }
-=======
     ItemBase & SetUnowned() { owner_type = OwnerType::NONE; return *this; }
 
       /**
@@ -131,7 +128,6 @@
 
         }
       }
->>>>>>> fcc1b9f1
   };
 
 } // End of namespace cse491