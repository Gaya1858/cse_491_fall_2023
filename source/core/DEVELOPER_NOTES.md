# Notes and questions about future development of core functionality

## Levelization Map

A chart to track the dependencies in the project core.  Each file is dependant
only on files above it in the core.

| File              | Level | Depends On...                         |
| ----------------- | ----- | ------------------------------------- |
| CoreObject.hpp    | 0     | (standard library only)               |
| Data.hpp          | 0     | (standard library only)               |
| GridPosition.hpp  | 0     | (standard library only)               |
| Entity.hpp        | 1     | GridPosition                          |
| WorldGrid.hpp     | 1     | CoreObject, GridPosition              |
| AgentBase.hpp     | 2     | Data, Entity, GridPosition, WorldGrid |
| InterfaceBase.hpp | 3     | AgentBase                             |
| WorldBase.hpp     | 3     | AgentBase, Data, Entity, WorldGrid    |

## General

- The current files use 100-character max line width.  Many standards limit line width to 80 characters, but I find that modern IDEs make 100 or even 120 very readable.  We need to decide on this (and many other) style guidelines.
- We need to lock in a style.  Currently we have functions and types in CamelCase, variables in snake_case, and constants (including enum values) in ALL_CAPS.  Is everyone good with this?
- We currently do not separate private/protected class variables or functions from public ones.  One common technique is to end private ones in an underscore ('_').  Is this a convention we want to add?  It is informative, but can be ugly.
- We should make more objects derived from `CoreObject` to simplify saving and loading.

## `GridPosition.hpp`

- Should we disallow negative grid positions?  They can't map to `WorldGrid` coordinates, but may be meaningful in some worlds.  At the moment we are using them to represent invalid positions.
- Should we track a pointer back to the `WorldGrid` that this position is from?  It will take a little more space, but it might make it easier to have multiple grids co-exist without confusion.

## `WorldGrid.hpp`

- Should we add functionality to extract a portion of the grid?
- Should we allow a WorldGrid representing only a section of grid, but with an offset and possibly a pointer back to the main grid it's part of?

## `Entity.hpp`

- Should we use a better/different structure for properties?  Right now properties can only have a `double` value, but we could use `std::variant` to allow for a set of allowed values, or even `std::any`.
- If we have Entity derive from `CoreObject`, we have to think about how to keep requirements for Serialize functions on subsequent derived classes.  One option is to simply provide tools (like a `SerializeEntity()` function), but don't build the required virtual functions yet.  Still, it would be nice to be able to require correctness (or at least detect common errors, like forgetting to run `SerializeEntity()`)

## `AgentBase.hpp`

- Should Agents keep a link back to the world they're from?
- Should Agents all have a facing?  (Or should all entities even?)


## `EasyLogging.h`


### 1. Basic Logging:
```cpp
Logger::Log() << Team::TEAM_1 << LogLevel::DEBUG << "This is a debug message." << std::endl;
<<<<<<< HEAD
Logger::Log() << Team::TEAM_2 << LogLevel::ERR << "An error occurred!" << std::endl;
=======
Logger::Log() << Team::TEAM_2 << LogLevel::ERROR << "An error occurred!" << std::endl;
>>>>>>> fcc1b9f1
```

### 2. Logging with Colors:
```cpp
Logger::Log() << Team::TEAM_3 << LogLevel::INFO << Color::GREEN << "Success message." << Logger::endl;
<<<<<<< HEAD
Logger::Log() << Team::TEAM_4 << LogLevel::ERR << Color::RED << "Error message." << Logger::endl;
=======
Logger::Log() << Team::TEAM_4 << LogLevel::ERROR << Color::RED << "Error message." << Logger::endl;
>>>>>>> fcc1b9f1
```

### 3. Logging Variables:
```cpp
int variable = 42;
Logger::Log() << Team::TEAM_5 << LogLevel::DEBUG << "The value of variable is: " << variable << Logger::endl;
```

### 4. Logging File and Line Information:
```cpp
Logger::Log() << Team::TEAM_6 << LogLevel::INFO << LOG_RELLINE << "This log is from " << __FILE__ << " line " << __LINE__ << Logger::endl;
```

### 5. Logging Function Names:
```cpp
Logger::Log() << Team::TEAM_7 << LogLevel::DEBUG << LOG_FNC << "This log is inside the function." << Logger::endl;
```

one can also just use std::endl instead of Logger::endl they are equivalent.


calling `Team (or) LogLevel (or) std::endl (or) Logger::endl` will reset the color team, color and log level to the default values.


Current Feature set.

- setting team number
- setting log status [debug, info, warning, error]
- setting colors of print statements.
- Does not compile in RELEASE
- Line number and file name


Future Feature set.
- logging to a file
- adding flags for debuging in cmake.
- making it run on a different thread/ running it Asynchronously?. Especially helpful for improving performance and responsiveness
    - cuz of the io operation or if we want to send stuff thru the network
- More log levels like `Fatal` or `Trace`
- Categorization and filtering thru flags<|MERGE_RESOLUTION|>--- conflicted
+++ resolved
@@ -50,21 +50,13 @@
 ### 1. Basic Logging:
 ```cpp
 Logger::Log() << Team::TEAM_1 << LogLevel::DEBUG << "This is a debug message." << std::endl;
-<<<<<<< HEAD
 Logger::Log() << Team::TEAM_2 << LogLevel::ERR << "An error occurred!" << std::endl;
-=======
-Logger::Log() << Team::TEAM_2 << LogLevel::ERROR << "An error occurred!" << std::endl;
->>>>>>> fcc1b9f1
 ```
 
 ### 2. Logging with Colors:
 ```cpp
 Logger::Log() << Team::TEAM_3 << LogLevel::INFO << Color::GREEN << "Success message." << Logger::endl;
-<<<<<<< HEAD
 Logger::Log() << Team::TEAM_4 << LogLevel::ERR << Color::RED << "Error message." << Logger::endl;
-=======
-Logger::Log() << Team::TEAM_4 << LogLevel::ERROR << Color::RED << "Error message." << Logger::endl;
->>>>>>> fcc1b9f1
 ```
 
 ### 3. Logging Variables:
