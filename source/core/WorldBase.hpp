/**
 * This file is part of the Fall 2023, CSE 491 course project.
 * @brief A base class for all World modules.
 * @note Status: PROPOSAL
 **/

#pragma once

#include <cassert>
#include <memory>
#include <string>
#include <vector>
<<<<<<< HEAD
#include <queue>
=======
#include <algorithm>
>>>>>>> 3802d56a

#include "AgentBase.hpp"
#include "Data.hpp"
#include "Entity.hpp"
#include "WorldGrid.hpp"
#include "../DataCollection/AgentReciever.hpp"

namespace cse491 {

class DataReceiver;

class WorldBase {
 protected:
  /// This is the main grid for this world;
  /// derived worlds may choose to have more than one grid.
  WorldGrid main_grid;
  type_options_t type_options; ///< Vector of types of cells in grids for this world.

  item_set_t item_set;     ///< Vector of pointers to non-agent entities
  agent_set_t agent_set;   ///< Vector of pointers to agent entities

  bool run_over = false;   ///< Should the run end?
  
  std::string action; // The action that the agent is currently performing
  std::shared_ptr<DataCollection::AgentReceiver> agent_receiver;

  /// Helper function that is run whenever a new agent is created.
  /// @note Override this function to provide agents with actions or other setup.
  virtual void ConfigAgent(AgentBase & /* agent */) {}

  /// @brief  Add a new type of cell to this world.
  /// @param name A unique name for this cell type
  /// @param desc A longer description of the cell type
  /// @param symbol An (optional) unique symbol for text IO (files, command line)
  /// @return A unique ID associated with this cell type (position in type_options vector)
  size_t AddCellType(const std::string &name, const std::string &desc = "",
                     char symbol = '\0') {
    type_options.push_back(CellType{name, desc, symbol});
    return type_options.size() - 1;
  }

 public:
  WorldBase() {
    // The first cell type (ID 0) should be reserved for errors or empty spots in a grid.
    AddCellType("Unknown", "This is an invalid cell type and should not be reachable.");
  }

  virtual ~WorldBase() = default;

  // -- Accessors --

  /// Get the total number of NON-agent entities
  [[nodiscard]] size_t GetNumItems() const { return item_set.size(); }

  /// Get the total number of AGENT entities
  [[nodiscard]] size_t GetNumAgents() const { return agent_set.size(); }

  /// Return a reference to an agent with a given ID.
  [[nodiscard]] Entity &GetItem(size_t id) {
    assert(id < item_set.size());
    return *item_set[id];
  }

  /// Return a reference to an agent with a given ID.
  [[nodiscard]] AgentBase &GetAgent(size_t id) {
    assert(id < agent_set.size());
    return *agent_set[id];
  }

  /// Return an editable version of the current grid for this world (main_grid by default)
  virtual WorldGrid &GetGrid() { return main_grid; }

  /// Return the current grid for this world (main_grid by default)
  virtual const WorldGrid &GetGrid() const { return main_grid; }

  /// Determine if the run has ended.
  virtual bool GetRunOver() const { return run_over; }

  // -- Agent Management --

  /// @brief Build a new agent of the specified type
  /// @tparam AGENT_T The type of agent to build
  /// @tparam PROPERTY_Ts Types for any properties to set at creation (automatic)
  /// @param agent_name The name of this agent
  /// @param properties Name/value pairs for any properties set at creation
  /// @return A reference to the newly created agent
  template<typename AGENT_T, typename... PROPERTY_Ts>
  AgentBase &AddAgent(std::string agent_name = "None", PROPERTY_Ts... properties) {
    auto agent_ptr = std::make_unique<AGENT_T>(agent_set.size(), agent_name);
    agent_ptr->SetProperties(std::forward<PROPERTY_Ts>(properties)...);
    ConfigAgent(*agent_ptr);
    if (agent_ptr->Initialize() == false) {
      std::cerr << "Failed to initialize agent '" << agent_name << "'." << std::endl;
    }
    agent_set.emplace_back(std::move(agent_ptr));
    return *agent_set.back();
  }

    void SetAgentReceiver(DataCollection::AgentReceiver r) {
      agent_receiver = std::make_shared<DataCollection::AgentReceiver>(r);
    }

  // -- Action Management --

  /// @brief Central function for an agent to take any action
  /// @param agent The specific agent taking the action
  /// @param action The id of the action to take
  /// @return The result of this action (usually 0/1 to indicate success)
  /// @note Thus function must be overridden in any derived world.
  virtual int DoAction(AgentBase &agent, size_t action_id) = 0;

  /// @brief Step through each agent giving them a chance to take an action.
  /// @note Override this function if you want to control which grid the agents receive.
  virtual void RunAgents() {
    for (const auto &agent_ptr : agent_set) {
      size_t action_id =
          agent_ptr->SelectAction(main_grid, type_options, item_set, agent_set);
      agent_ptr->storeActionMap(agent_ptr->GetName());
      int result = DoAction(*agent_ptr, action_id);
      agent_ptr->SetActionResult(result);
    }
  }

<<<<<<< HEAD
  void CollectData() {
    if(agent_receiver != nullptr){
=======
    /// @brief Build a new item
    /// @tparam PROPERTY_Ts Types for any properties to set at creation (automatic)
    /// @param entity_name The name of this item
    /// @param properties Name/value pairs for any properties set at creation
    /// @return A reference to the newly created entity
    template <typename... PROPERTY_Ts>
    Entity & AddItem(std::string entity_name="None", PROPERTY_Ts... properties) {
        auto entity_ptr = std::make_unique<Entity>(item_set.size(), entity_name);
        entity_ptr->SetProperties(std::forward<PROPERTY_Ts>(properties)...);
        item_set.emplace_back(std::move(entity_ptr));
        return *item_set.back();
    }

    /// @brief Remove an agent from the agent set
    /// @param agent_name The name of this agent
    /// @return None
    void RemoveAgent(std::string agent_name="None") {
        if (agent_name == "Interface")
        {
            return;
        }
        agent_set_t ::iterator agent_pointer =
                std::find_if(agent_set.begin(), agent_set.end(),
                        [&](std::unique_ptr<AgentBase> & agent){ return agent->GetName() == agent_name;}
                );
        agent_set.erase(std::remove(agent_set.begin(), agent_set.end(), *agent_pointer));
    }

    /// @brief Remove an item from the item set
    /// @param entity_id The ID of this entity
    /// @return None
    void RemoveItem(size_t entity_id) {
        item_set_t ::iterator entity_pointer =
            std::find_if(item_set.begin(), item_set.end(),
                [&](std::unique_ptr<Entity>& entity) { return entity->GetID() == entity_id; }
        );
        item_set.erase(std::remove(item_set.begin(), item_set.end(), *entity_pointer));
    }

    // -- Action Management --

    /// @brief Central function for an agent to take any action
    /// @param agent The specific agent taking the action
    /// @param action The id of the action to take
    /// @return The result of this action (usually 0/1 to indicate success)
    /// @note Thus function must be overridden in any derived world.
    virtual int DoAction(AgentBase & agent, size_t action_id) = 0;

    /// @brief Step through each agent giving them a chance to take an action.
    /// @note Override this function if you want to control which grid the agents receive.
    virtual void RunAgents() {
>>>>>>> 3802d56a
      for (const auto & agent_ptr : agent_set) {
          agent_receiver->StoreData(agent_ptr->GetName(), 
              agent_ptr->GetPosition(), agent_ptr->GetActionResult());
      }
    }
  }

  /// @brief UpdateWorld() is run after every agent has a turn.
  /// Override this function to manage background events for a world.
  virtual void UpdateWorld() {}

  /// @brief Run all agents repeatedly until an end condition is met.
  virtual void Run() {
    run_over = false;
    while (!run_over) {
      RunAgents();
      CollectData();
      UpdateWorld();
    }
  }

  // CellType management.

  // Return a const vector of all of the possible cell types.
  [[nodiscard]] const type_options_t &GetCellTypes() const { return type_options; }

  /// @brief Return the ID associated with the cell type name.
  /// @param name The unique name of the cell type
  /// @return The unique ID of the cell type (or 0 if it doesn't exist.)
  [[nodiscard]] size_t GetCellTypeID(const std::string &name) const {
    for (size_t i = 1; i < type_options.size(); ++i) {
      if (type_options[i].name == name) return i;
    }
    return 0;
  }

  [[nodiscard]] const std::string &GetCellTypeName(size_t id) const {
    if (id >= type_options.size()) return type_options[0].name;
    return type_options[id].name;
  }

  [[nodiscard]] char GetCellTypeSymbol(size_t id) const {
    if (id >= type_options.size()) return type_options[0].symbol;
    return type_options[id].symbol;
  }

  /// @brief Determine if this tile is able to be walked on, defaults to every
  /// tile is walkable
  /// @author @mdkdoc15
  /// @param pos The grid position we are checking
  /// @return If an agent should be allowed on this square
  virtual bool IsTraversable(const AgentBase * /*agent*/, cse491::GridPosition /*pos*/) const { return true; }

};

} // End of namespace cse491<|MERGE_RESOLUTION|>--- conflicted
+++ resolved
@@ -10,11 +10,8 @@
 #include <memory>
 #include <string>
 #include <vector>
-<<<<<<< HEAD
 #include <queue>
-=======
 #include <algorithm>
->>>>>>> 3802d56a
 
 #include "AgentBase.hpp"
 #include "Data.hpp"
@@ -117,6 +114,45 @@
       agent_receiver = std::make_shared<DataCollection::AgentReceiver>(r);
     }
 
+  /// @brief Build a new item
+  /// @tparam PROPERTY_Ts Types for any properties to set at creation (automatic)
+  /// @param entity_name The name of this item
+  /// @param properties Name/value pairs for any properties set at creation
+  /// @return A reference to the newly created entity
+  template <typename... PROPERTY_Ts>
+  Entity & AddItem(std::string entity_name="None", PROPERTY_Ts... properties) {
+      auto entity_ptr = std::make_unique<Entity>(item_set.size(), entity_name);
+      entity_ptr->SetProperties(std::forward<PROPERTY_Ts>(properties)...);
+      item_set.emplace_back(std::move(entity_ptr));
+      return *item_set.back();
+  }
+
+  /// @brief Remove an agent from the agent set
+  /// @param agent_name The name of this agent
+  /// @return None
+  void RemoveAgent(std::string agent_name="None") {
+      if (agent_name == "Interface")
+      {
+          return;
+      }
+      agent_set_t ::iterator agent_pointer =
+              std::find_if(agent_set.begin(), agent_set.end(),
+                      [&](std::unique_ptr<AgentBase> & agent){ return agent->GetName() == agent_name;}
+              );
+      agent_set.erase(std::remove(agent_set.begin(), agent_set.end(), *agent_pointer));
+  }
+
+  /// @brief Remove an item from the item set
+  /// @param entity_id The ID of this entity
+  /// @return None
+  void RemoveItem(size_t entity_id) {
+      item_set_t ::iterator entity_pointer =
+          std::find_if(item_set.begin(), item_set.end(),
+              [&](std::unique_ptr<Entity>& entity) { return entity->GetID() == entity_id; }
+      );
+      item_set.erase(std::remove(item_set.begin(), item_set.end(), *entity_pointer));
+  }
+
   // -- Action Management --
 
   /// @brief Central function for an agent to take any action
@@ -124,76 +160,22 @@
   /// @param action The id of the action to take
   /// @return The result of this action (usually 0/1 to indicate success)
   /// @note Thus function must be overridden in any derived world.
-  virtual int DoAction(AgentBase &agent, size_t action_id) = 0;
+  virtual int DoAction(AgentBase & agent, size_t action_id) = 0;
 
   /// @brief Step through each agent giving them a chance to take an action.
   /// @note Override this function if you want to control which grid the agents receive.
   virtual void RunAgents() {
-    for (const auto &agent_ptr : agent_set) {
+    for (const auto & agent_ptr : agent_set) {
       size_t action_id =
-          agent_ptr->SelectAction(main_grid, type_options, item_set, agent_set);
+        agent_ptr->SelectAction(main_grid, type_options, item_set, agent_set);
       agent_ptr->storeActionMap(agent_ptr->GetName());
       int result = DoAction(*agent_ptr, action_id);
       agent_ptr->SetActionResult(result);
     }
   }
 
-<<<<<<< HEAD
   void CollectData() {
     if(agent_receiver != nullptr){
-=======
-    /// @brief Build a new item
-    /// @tparam PROPERTY_Ts Types for any properties to set at creation (automatic)
-    /// @param entity_name The name of this item
-    /// @param properties Name/value pairs for any properties set at creation
-    /// @return A reference to the newly created entity
-    template <typename... PROPERTY_Ts>
-    Entity & AddItem(std::string entity_name="None", PROPERTY_Ts... properties) {
-        auto entity_ptr = std::make_unique<Entity>(item_set.size(), entity_name);
-        entity_ptr->SetProperties(std::forward<PROPERTY_Ts>(properties)...);
-        item_set.emplace_back(std::move(entity_ptr));
-        return *item_set.back();
-    }
-
-    /// @brief Remove an agent from the agent set
-    /// @param agent_name The name of this agent
-    /// @return None
-    void RemoveAgent(std::string agent_name="None") {
-        if (agent_name == "Interface")
-        {
-            return;
-        }
-        agent_set_t ::iterator agent_pointer =
-                std::find_if(agent_set.begin(), agent_set.end(),
-                        [&](std::unique_ptr<AgentBase> & agent){ return agent->GetName() == agent_name;}
-                );
-        agent_set.erase(std::remove(agent_set.begin(), agent_set.end(), *agent_pointer));
-    }
-
-    /// @brief Remove an item from the item set
-    /// @param entity_id The ID of this entity
-    /// @return None
-    void RemoveItem(size_t entity_id) {
-        item_set_t ::iterator entity_pointer =
-            std::find_if(item_set.begin(), item_set.end(),
-                [&](std::unique_ptr<Entity>& entity) { return entity->GetID() == entity_id; }
-        );
-        item_set.erase(std::remove(item_set.begin(), item_set.end(), *entity_pointer));
-    }
-
-    // -- Action Management --
-
-    /// @brief Central function for an agent to take any action
-    /// @param agent The specific agent taking the action
-    /// @param action The id of the action to take
-    /// @return The result of this action (usually 0/1 to indicate success)
-    /// @note Thus function must be overridden in any derived world.
-    virtual int DoAction(AgentBase & agent, size_t action_id) = 0;
-
-    /// @brief Step through each agent giving them a chance to take an action.
-    /// @note Override this function if you want to control which grid the agents receive.
-    virtual void RunAgents() {
->>>>>>> 3802d56a
       for (const auto & agent_ptr : agent_set) {
           agent_receiver->StoreData(agent_ptr->GetName(), 
               agent_ptr->GetPosition(), agent_ptr->GetActionResult());
