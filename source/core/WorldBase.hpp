/**
 * This file is part of the Fall 2023, CSE 491 course project.
 * @brief A base class for all World modules.
 * @note Status: PROPOSAL
 **/

#pragma once

#include <algorithm>
#include <cassert>
#include <memory>
#include <queue>
#include <random>
#include <string>
#include <vector>
#include <sstream>

#include "../DataCollection/AgentReciever.hpp"
#include "AgentBase.hpp"
#include "Data.hpp"
#include "ItemBase.hpp"
#include "WorldGrid.hpp"
#include "../DataCollection/AgentReciever.hpp"
#include "Interfaces/NetWorth/server/ServerManager.hpp"
#include "Interfaces/NetWorth/client/ControlledAgent.hpp"

// Forward declaration
namespace worldlang{
	class ProgramExecutor;
}

namespace cse491 {
class DataReceiver;

class WorldBase {
public:
  static constexpr size_t npos = static_cast<size_t>(-1);
  netWorth::ServerManager *manager = nullptr;

  /// Helper function that is run whenever a new agent is created.
  /// @note Override this function to provide agents with actions or other
  /// setup.
  virtual void ConfigAgent(AgentBase & /* agent */) const {}

protected:
  /// Derived worlds may choose to have more than one grid.
  std::unordered_map<size_t, WorldGrid> grids;

  WorldGrid &main_grid; ///< Main grid for this world; shortcut to `grids["main"]`
  type_options_t type_options; ///< Vector of types of cells in grids for this world.

  item_map_t item_map;          ///< Map of IDs to pointers to non-agent entities
  agent_map_t agent_map;        ///< Map of IDs to pointers to agent entities
  size_t last_entity_id = 0;     ///< The last Entity ID used; increment at each creation

  bool run_over = false; ///< Should the run end?

  std::string action; ///< The action that the agent is currently performing
  std::shared_ptr<DataCollection::AgentReceiver> agent_receiver;

  unsigned int seed;            ///< Seed used for generator
  std::mt19937 random_gen;      ///< Random number generator
  std::uniform_real_distribution<> uni_dist; ///< Uniform distribution of doubles, 0 to 1
  std::normal_distribution<> norm_dist;      ///< Normal distribution; mean 0, std 1

  /// Helper function to set the next entity id.
  size_t NextEntityID() { return ++last_entity_id; }

  /// Helper function that is run whenever a new agent is created.
  /// @note Override this function to provide agents with actions or other setup.
  virtual void ConfigAgent(AgentBase & /* agent */) {}

  /// @brief  Add a new type of cell to this world.
  /// @param name A unique name for this cell type
  /// @param desc A longer description of the cell type
  /// @param symbol An (optional) unique symbol for text IO (files, command
  /// line)
  /// @return A unique ID associated with this cell type (position in
  /// type_options vector)
  size_t AddCellType(const std::string &name, const std::string &desc = "",
                     char symbol = '\0') {
    type_options.push_back(CellType{name, desc, symbol});
    return type_options.size() - 1;
  }

public:
  /// Initializes world with cell types and random generator
  /// @param seed Seed used for RNG. Use 0 for a non-deterministic result.
  WorldBase(unsigned int seed=0)
    : grids(), main_grid(grids[0]), seed(seed)
  {
    // The first cell type (ID 0) should be reserved for errors or empty spots in a grid.
    AddCellType("Unknown", "This is an invalid cell type and should not be reachable.");

    // Initialize the random number generator.
    if (seed == 0) {
      std::random_device rd; // An expensive "true" random number generator.
      seed = rd();           // Change the seed to a random value.
    }
    random_gen.seed(seed);
  }

  virtual ~WorldBase() = default;

  virtual void Reset() {
    item_map.clear();
    agent_map.clear();
    last_entity_id = 0;
    run_over = false;
  }

  // -- Accessors --

  /// Get the total number of NON-agent entities
  [[nodiscard]] size_t GetNumItems() const { return item_map.size(); }

  /// Get the total number of AGENT entities
  [[nodiscard]] size_t GetNumAgents() const { return agent_map.size(); }

  /// Does an item with the provided ID exist?
  [[nodiscard]] bool HasItem(size_t id) const { return item_map.count(id); }

  /// Does an agent with the provided ID exist?
  [[nodiscard]] bool HasAgent(size_t id) const { return agent_map.count(id); }

  /// Return a reference to an agent with a given ID.
  [[nodiscard]] ItemBase & GetItem(size_t id) {
    assert(HasItem(id));
    return *item_map[id];
  }

  /// Return a reference to an agent with a given ID.
  [[nodiscard]] AgentBase & GetAgent(size_t id) {
    assert(HasAgent(id));
    return *agent_map[id];
  }

  /// Return the ID of an item with a given name.
  [[nodiscard]] size_t GetItemID(const std::string & name) {
    for (auto & [id, ptr] : item_map) {
      if (ptr->GetName() == name) return id;
    }
    return npos;
  }

  /// Return the ID of an agent with a given name.
  [[nodiscard]] size_t GetAgentID(const std::string & name) {
    for (auto & [id, ptr] : agent_map) {
      if (ptr->GetName() == name) return id;
    }
    return npos;
  }

  /// Return an editable version of the current grid for this world (main_grid by default)
  virtual WorldGrid & GetGrid() { return main_grid; }
  virtual WorldGrid & GetGrid(size_t grid_id) { return grids[grid_id]; }

  /// Return a const grid for this world (main_grid by default)
  virtual const WorldGrid & GetGrid() const { return main_grid; }
  virtual const WorldGrid & GetGrid(size_t grid_id) const { return grids.at(grid_id); }

  /// Determine if the run has ended.
  virtual bool GetRunOver() const { return run_over; }

  // -- Random Number Generation --

  /// @brief  Get the seed used to initialize this RNG
  unsigned int GetSeed() const { return seed; }

  /// @brief  Return a uniform random value between 0.0 and 1.0
  double GetRandom() { return uni_dist(random_gen); }

  /// @brief  Return a uniform random value between 0.0 and max
  double GetRandom(double max) { return GetRandom() * max; }

  /// @brief  Return a uniform random value between min and max
  double GetRandom(double min, double max) {
    assert(max > min);
    return min + GetRandom(max - min);
  }

  /// @brief  Return a gaussian random value with mean 0.0 and sd 1.0
  double GetRandomNormal() { return norm_dist(random_gen); }

  /// @brief  Return a gaussian random value with provided mean and sd.
  double GetRandomNormal(double mean, double sd = 1.0) {
    assert(sd > 0);
    return mean + norm_dist(random_gen) * sd;
  }

  // -- Agent Management --

  /// @brief Build a new agent of the specified type
  /// @tparam AGENT_T The type of agent to build
  /// @tparam PROPERTY_Ts Types for any properties to set at creation
  /// (automatic)
  /// @param agent_name The name of this agent
  /// @param properties Name/value pairs for any properties set at creation
  /// @return A reference to the newly created agent
  template<typename AGENT_T, typename... PROPERTY_Ts>
  AgentBase & AddAgent(std::string agent_name = "None", PROPERTY_Ts... properties) {
    const size_t agent_id = NextEntityID();
    auto agent_ptr = std::make_unique<AGENT_T>(agent_id, agent_name);
    agent_ptr->SetWorld(*this);
    agent_ptr->SetProperties(std::forward<PROPERTY_Ts>(properties)...);
    ConfigAgent(*agent_ptr);
    if (agent_ptr->Initialize() == false) {
      std::cerr << "Failed to initialize agent '" << agent_name << "'."
                << std::endl;
    }
    agent_map[agent_id] = std::move(agent_ptr);
    return *agent_map[agent_id];
  }

  void SetAgentReceiver(DataCollection::AgentReceiver r) {
    agent_receiver = std::make_shared<DataCollection::AgentReceiver>(r);
  }

  /// @brief Add a new, already-built item
  /// @return A reference to the newly created item
  ItemBase & AddItem(std::unique_ptr<ItemBase> item_ptr) {
    assert(item_ptr);                // item_ptr must not be null.
    assert(item_ptr->GetID() != 0);  // item_ptr must have had a non-zero ID assigned.
    item_ptr->SetWorld(*this);
    size_t item_id = item_ptr->GetID();
    item_map[item_id] = std::move(item_ptr);
    return *item_map[item_id];
  }

  /// @brief Build a new item and add it
  /// @tparam PROPERTY_Ts Types for any properties to set at creation (automatic)
  /// @param item_name The name of this item
  /// @param properties Name/value pairs for any properties set at creation
  /// @return A reference to the newly created item
  template <typename ITEM_T=ItemBase, typename... PROPERTY_Ts>
  ItemBase & AddItem(std::string item_name="None", PROPERTY_Ts... properties) {
    auto item_ptr = std::make_unique<ITEM_T>(NextEntityID(), item_name);
    item_ptr->SetProperties(std::forward<PROPERTY_Ts>(properties)...);
    return AddItem(std::move(item_ptr));
  }

  /// @brief Remove an agent from the agent map
  /// @param agent_id The unique ID this agent
  /// @return A reference to this world.
  WorldBase & RemoveAgent(size_t agent_id) {
    agent_map.erase(agent_id);
    return *this;
  }

  /// @brief Remove an item from the item map
  /// @param item_id The unique ID this item
  /// @return A reference to this world.
  WorldBase & RemoveItem(size_t item_id) {
    item_map.erase(item_id);
    return *this;
  }
  
  /// @brief Remove an agent from the agent map by name
  /// @param agent_name The name of this agent
  /// @return This world
  WorldBase &RemoveAgent(std::string agent_name = "None") {
    assert(agent_name != "Interface"); // We are not allowed to remove interfaces.
    return RemoveAgent(GetAgentID(agent_name));
  }

  /// @brief Remove an item from the item map by name
  /// @param item_id The ID of this item
  /// @return This world
  WorldBase &RemoveItem(std::string item_name) {
    return RemoveItem(GetItemID(item_name));
  }
  
  WorldBase & AddItemToGrid(size_t item_id, GridPosition pos, size_t grid_id=0) {
    item_map[item_id]->SetPosition(pos, grid_id);
    return *this;
  }

  // -- Action Management --

  /// @brief Central function for an agent to take any action
  /// @param agent The specific agent taking the action
  /// @param action The id of the action to take
  /// @return The result of this action (usually 0/1 to indicate success)
  /// @note Thus function must be overridden in any derived world.
  virtual int DoAction(AgentBase &agent, size_t action_id) = 0;

  /// @brief Step through each agent giving them a chance to take an action.
  /// @note Override this function if you want to control which grid the agents
  /// receive.
  virtual void RunAgents() {
    for (auto & [id, agent_ptr] : agent_map) {
      size_t action_id = agent_ptr->SelectAction(main_grid, type_options, item_map, agent_map);
      agent_ptr->storeActionMap(agent_ptr->GetName());
      int result = DoAction(*agent_ptr, action_id);
      agent_ptr->SetActionResult(result);
    }
  }

  /// @brief Step through each agent giving them a chance to take an action.
  /// @note Override this function if you want to control which grid the agents receive.
  virtual void RunServerAgents() {
    for (auto & [id, agent_ptr] : agent_map) {
      size_t action_id = agent_ptr->SelectAction(main_grid, type_options, item_map, agent_map);
      manager->TellAction(id, action_id);
      agent_ptr->storeActionMap(agent_ptr->GetName());
      int result = DoAction(*agent_ptr, action_id);
      agent_ptr->SetActionResult(result);
    }
  }

  void CollectData() {
    if (agent_receiver != nullptr) {
      for (const auto & [id, agent_ptr] : agent_map) {
        agent_receiver->StoreData(
          agent_ptr->GetName(), 
          agent_ptr->GetPosition(), agent_ptr->GetActionResult()
        );
      }
    }
  }

  /// @brief UpdateWorld() is run after every agent has a turn.
  /// Override this function to manage background events for a world.
  virtual void UpdateWorld() {}

  /// @brief Run all agents repeatedly until an end condition is met.
  virtual void Run() {
    run_over = false;
    while (!run_over) {
      RunAgents();
      CollectData();
      UpdateWorld();
    }
  }

  /// @brief Run world as server with manager
  virtual void RunServer(netWorth::ServerManager *mgr) {
    run_over = false;
    manager = mgr;
    while (!run_over) {
      RunServerAgents();
      CollectData();
      UpdateWorld();
    }
  }

  // CellType management.

  // Return a const vector of all of the possible cell types.
  [[nodiscard]] const type_options_t &GetCellTypes() const {
    return type_options;
  }

  /// @brief Return the ID associated with the cell type name.
  /// @param name The unique name of the cell type
  /// @return The unique ID of the cell type (or 0 if it doesn't exist.)
  [[nodiscard]] size_t GetCellTypeID(const std::string &name) const {
    for (size_t i = 1; i < type_options.size(); ++i) {
      if (type_options[i].name == name)
        return i;
    }
    return 0;
  }

  [[nodiscard]] const std::string &GetCellTypeName(size_t id) const {
    if (id >= type_options.size())
      return type_options[0].name;
    return type_options[id].name;
  }

  [[nodiscard]] char GetCellTypeSymbol(size_t id) const {
    if (id >= type_options.size())
      return type_options[0].symbol;
    return type_options[id].symbol;
  }


  // -- Grid Analysis Helpers --

  /// @brief Lookup IDs for all items at a given grid position.
  /// @param pos Grid position to look up.
  /// @param grid_id ID of grid we are examining (default: main grid)
  /// @return A vector of item IDs at the target position.
  [[nodiscard]] virtual std::vector<size_t> FindItemsAt(GridPosition pos, size_t grid_id=0) const {
    std::vector<size_t> item_ids;
    for (const auto & [id, item_ptr] : item_map) {
      if (item_ptr->IsOnGrid(grid_id) && item_ptr->GetPosition() == pos) item_ids.push_back(id);
    }
    return item_ids;
  }

  /// @brief Lookup IDs for all agents at a given grid position.
  /// @param pos Grid position to look up.
  /// @return A vector of agent IDs at the target position.
  [[nodiscard]] virtual std::vector<size_t> FindAgentsAt(GridPosition pos, size_t grid_id=0) const {
    std::vector<size_t> agent_ids;
    for (const auto & [id, agent_ptr] : agent_map) {
      if (agent_ptr->IsOnGrid(grid_id) && agent_ptr->GetPosition() == pos) agent_ids.push_back(id);
    }
    return agent_ids;
  }

  /// @brief Lookup IDs for all items near a given grid position.
  /// @param pos Grid position to look up.
  /// @param dist Maximum distance away from pos for an item to be included.
  /// @return A vector of item IDs within dist of the target position.
  [[nodiscard]] virtual std::vector<size_t> FindItemsNear(GridPosition pos, double dist=1.0, size_t grid_id=0) const {
    std::vector<size_t> item_ids;
    for (const auto & [id, item_ptr] : item_map) {
      if (item_ptr->IsOnGrid(grid_id) && item_ptr->GetPosition().IsNear(pos, dist)) {
        item_ids.push_back(id);
      }
    }
    return item_ids;
  }

  /// @brief Lookup IDs for all agents near a given grid position.
  /// @param pos Grid position to look up.
  /// @param dist Maximum distance away from pos for an agent to be included.
  /// @return A vector of agent IDs within dist of the target position.
  [[nodiscard]] virtual std::vector<size_t> FindAgentsNear(GridPosition pos, double dist=1.0, size_t grid_id=0) const {
    std::vector<size_t> agent_ids;
    for (const auto & [id, agent_ptr] : agent_map) {
      if (agent_ptr->IsOnGrid(grid_id) && agent_ptr->GetPosition().IsNear(pos, dist)) {
        agent_ids.push_back(id);
      }
    }
    return agent_ids;
  }

  /// @brief Determine if this tile can be walked on, defaults to every tile is walkable
  /// @author @mdkdoc15
  /// @param pos The grid position we are checking
  /// @return If an agent should be allowed on this square
  [[nodiscard]] virtual bool IsTraversable(const AgentBase & /*agent*/, cse491::GridPosition /*pos*/) const {
    return true;
  }

<<<<<<< HEAD
  // Needs access to most things here so this is easiest way to do so
  friend worldlang::ProgramExecutor;
=======
  void SerializeAgentSet(std::ostream &os) {
      os << ":::START agent_set\n";
      os << agent_map.size() << '\n';

      for (const auto &agent: agent_map) {
        agent.second->Serialize(os);
      }
      os << ":::END agent_set\n";
  }

  /**
   * Deserialize agents and add to world
   * @param is istream
   * @param world world that is being added to
   * @param manager pointer to ClientManager for agents
   */
  void DeserializeAgentSet(std::istream &is, netWorth::ClientManager *manager) {
    // find beginning of agent_set serialization
    std::string read;
    std::getline(is, read, '\n');
    if (read != ":::START agent_set") {
      std::cerr << "Could not find start of agent_set serialization" << std::endl;
      return;
    }

    std::string name, x, y;
    size_t size;

    // how many agents?
    std::getline(is, read, '\n');
      size = stoi(read);

      // read each agent (only deserialize name, x, and y for now)
      for (size_t i = 0; i < size; i++) {
        std::getline(is, name, '\n');
        std::getline(is, x, '\n');
        std::getline(is, y, '\n');

        AddAgent<netWorth::ControlledAgent>(name, "manager", manager).SetPosition(stoi(x), stoi(y));
      }

    std::getline(is, read, '\n');
    if (read != ":::END agent_set") {
        std::cerr << "Could not find end of agent_set serialization" << std::endl;
        return;
    }
  }

  void SerializeItemSet(std::ostream &os) {
    os << ":::START item_set\n";
    os << item_map.size() << '\n';

    for (const auto &item: item_map) {
        item.second->Serialize(os);
    }
    os << ":::END item_set\n";
  }

  void DeserializeItemSet(std::istream &is) {
    // find beginning of item_set serialization
    std::string read;
    std::getline(is, read, '\n');
    if (read != ":::START item_set") {
        std::cerr << "Could not find start of item_set serialization" << std::endl;
        return;
    }

    size_t size;

    // how many items?
    std::getline(is, read, '\n');
    size = stoi(read);

    // read each item
    for (size_t i = 0; i < size; i++) {
        auto item = std::make_unique<ItemBase>(agent_map.size() + i, "");
        item->Deserialize(is);
        AddItem(std::move(item));
    }

    std::getline(is, read, '\n');
    if (read != ":::END item_set") {
        std::cerr << "Could not find end of item_set serialization" << std::endl;
        return;
    }
  }

  /**
   * Serialize world grid and agents into ostream
   * @param os ostream
   */
  void Serialize(std::ostream &os) {
    main_grid.Serialize(os);
    SerializeAgentSet(os);
    SerializeItemSet(os);
  }

  /**
   * Deserialize world grid from istream
   * @param is
   */
  void Deserialize(std::istream &is, netWorth::ClientManager *manager) {
    main_grid.Deserialize(is);
    DeserializeAgentSet(is, manager);
    DeserializeItemSet(is);
  }

>>>>>>> fcc1b9f1
};

} // End of namespace cse491<|MERGE_RESOLUTION|>--- conflicted
+++ resolved
@@ -436,10 +436,6 @@
     return true;
   }
 
-<<<<<<< HEAD
-  // Needs access to most things here so this is easiest way to do so
-  friend worldlang::ProgramExecutor;
-=======
   void SerializeAgentSet(std::ostream &os) {
       os << ":::START agent_set\n";
       os << agent_map.size() << '\n';
@@ -547,7 +543,8 @@
     DeserializeItemSet(is);
   }
 
->>>>>>> fcc1b9f1
+  // Needs access to most things here so this is easiest way to do so
+  friend worldlang::ProgramExecutor;
 };
 
 } // End of namespace cse491