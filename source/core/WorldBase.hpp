/**
 * This file is part of the Fall 2023, CSE 491 course project.
 * @brief A base class for all World modules.
 * @note Status: PROPOSAL
 **/

#pragma once

#include <cassert>
#include <memory>
#include <string>
#include <vector>
#include <queue>

#include "AgentBase.hpp"
#include "Data.hpp"
#include "Entity.hpp"
#include "WorldGrid.hpp"
#include "../Agents/AgentLibary.h"

namespace cse491 {

class WorldBase {
 protected:
  /// This is the main grid for this world;
  /// derived worlds may choose to have more than one grid.
  WorldGrid main_grid;
  type_options_t type_options; ///< Vector of types of cells in grids for this world.

  item_set_t item_set;     ///< Vector of pointers to non-agent entities
  agent_set_t agent_set;   ///< Vector of pointers to agent entities

  bool run_over = false;   ///< Should the run end?

  /// Helper function that is run whenever a new agent is created.
  /// @note Override this function to provide agents with actions or other setup.
  virtual void ConfigAgent(AgentBase & /* agent */) {}

  /// @brief  Add a new type of cell to this world.
  /// @param name A unique name for this cell type
  /// @param desc A longer description of the cell type
  /// @param symbol An (optional) unique symbol for text IO (files, command line)
  /// @return A unique ID associated with this cell type (position in type_options vector)
  size_t AddCellType(const std::string &name, const std::string &desc = "",
                     char symbol = '\0') {
    type_options.push_back(CellType{name, desc, symbol});
    return type_options.size() - 1;
  }

 public:
  WorldBase() {
    // The first cell type (ID 0) should be reserved for errors or empty spots in a grid.
    AddCellType("Unknown", "This is an invalid cell type and should not be reachable.");
  }

  virtual ~WorldBase() = default;

  // -- Accessors --

  /// Get the total number of NON-agent entities
  [[nodiscard]] size_t GetNumItems() const { return item_set.size(); }

  /// Get the total number of AGENT entities
  [[nodiscard]] size_t GetNumAgents() const { return agent_set.size(); }

  /// Return a reference to an agent with a given ID.
  [[nodiscard]] Entity &GetItem(size_t id) {
    assert(id < item_set.size());
    return *item_set[id];
  }

  /// Return a reference to an agent with a given ID.
  [[nodiscard]] AgentBase &GetAgent(size_t id) {
    assert(id < agent_set.size());
    return *agent_set[id];
  }

  /// Return an editable version of the current grid for this world (main_grid by default)
  virtual WorldGrid &GetGrid() { return main_grid; }

  /// Return the current grid for this world (main_grid by default)
  virtual const WorldGrid &GetGrid() const { return main_grid; }

  /// Determine if the run has ended.
  virtual bool GetRunOver() const { return run_over; }

  // -- Agent Management --

  /// @brief Build a new agent of the specified type
  /// @tparam AGENT_T The type of agent to build
  /// @tparam PROPERTY_Ts Types for any properties to set at creation (automatic)
  /// @param agent_name The name of this agent
  /// @param properties Name/value pairs for any properties set at creation
  /// @return A reference to the newly created agent
  template<typename AGENT_T, typename... PROPERTY_Ts>
  AgentBase &AddAgent(std::string agent_name = "None", PROPERTY_Ts... properties) {
    auto agent_ptr = std::make_unique<AGENT_T>(agent_set.size(), agent_name);
    agent_ptr->SetProperties(std::forward<PROPERTY_Ts>(properties)...);
    ConfigAgent(*agent_ptr);
    if (agent_ptr->Initialize() == false) {
      std::cerr << "Failed to initialize agent '" << agent_name << "'." << std::endl;
    }
    agent_set.emplace_back(std::move(agent_ptr));
    return *agent_set.back();
  }


  // -- Action Management --

  /// @brief Central function for an agent to take any action
  /// @param agent The specific agent taking the action
  /// @param action The id of the action to take
  /// @return The result of this action (usually 0/1 to indicate success)
  /// @note Thus function must be overridden in any derived world.
  virtual int DoAction(AgentBase &agent, size_t action_id) = 0;

  /// @brief Step through each agent giving them a chance to take an action.
  /// @note Override this function if you want to control which grid the agents receive.
  virtual void RunAgents() {
    for (const auto &agent_ptr : agent_set) {
      size_t action_id =
          agent_ptr->SelectAction(main_grid, type_options, item_set, agent_set);
      int result = DoAction(*agent_ptr, action_id);
      agent_ptr->SetActionResult(result);
    }
  }

  /// @brief UpdateWorld() is run after every agent has a turn.
  /// Override this function to manage background events for a world.
  virtual void UpdateWorld() {}

  /// @brief Run all agents repeatedly until an end condition is met.
  virtual void Run() {
    run_over = false;
    while (!run_over) {
      RunAgents();
      UpdateWorld();
    }
  }

  // CellType management.

  // Return a const vector of all of the possible cell types.
  [[nodiscard]] const type_options_t &GetCellTypes() const { return type_options; }

  /// @brief Return the ID associated with the cell type name.
  /// @param name The unique name of the cell type
  /// @return The unique ID of the cell type (or 0 if it doesn't exist.)
  [[nodiscard]] size_t GetCellTypeID(const std::string &name) const {
    for (size_t i = 1; i < type_options.size(); ++i) {
      if (type_options[i].name == name) return i;
    }
<<<<<<< HEAD
  
    /// @brief Determine if this tile is able to be walked on, defaults to every
    /// tile is walkable
    /// @author @mdkdoc15
    /// @param pos The grid position we are checking
    /// @return If an agent should be allowed on this square
    virtual bool IsWalkable(GridPosition /*pos*/) { return true; }

    /// @brief Uses A* to return a  list of grid positions
    /// @author @mdkdoc15
    /// @param start Starting position for search
    /// @param end Ending position for the search
    /// @return vector of A* path from start to end, empty vector if no path
    /// exist
    std::vector<GridPosition> shortest_path(GridPosition start, GridPosition end)
    {
      // TODO remove the use of new and this

      // Generated with the help of chat.openai.com
      const int rows = this->main_grid.GetWidth();
      const int cols = this->main_grid.GetHeight();
      std::vector<GridPosition> path;
      // If the start or end is not valid then return empty list
      if (!(this->main_grid.IsValid(start) && this->main_grid.IsValid(end)))
        return path;

      // Define possible movements (up, down, left, right)
      const int dx[] = {-1, 1, 0, 0};
      const int dy[] = {0, 0, -1, 1};

      // Create a 2D vector to store the cost to reach each cell
      std::vector<std::vector<int>> cost(rows, std::vector<int>(cols, INT_MAX));

      // Create an open list as a priority queue
      std::priority_queue<std::shared_ptr<walle::Node>, std::vector<std::shared_ptr<walle::Node>>, walle::CompareNodes> openList;

      // Create the start and end nodes
      auto startNode = std::make_shared<walle::Node>(start, 0, 0, nullptr);
      auto endNode = std::make_shared<walle::Node>(end, 0, 0, nullptr);

      openList.push(startNode);
      cost[start.GetX()][start.GetY()] = 0;

      while (!openList.empty())
      {
        auto current = openList.top();
        openList.pop();

        if (current->position == endNode->position)
        {

          // Reached the goal, reconstruct the path
          while (current != nullptr)
          {
            path.push_back(current->position);
            current = current->parent;
          }
          break;
        }

        // Explore the neighbors
        for (int i = 0; i < 4; ++i)
        {
          GridPosition newPos(current->position.GetX() + dx[i], current->position.GetY() + dy[i]);
          // Check if the neighbor is within bounds and is a valid move
          if (this->main_grid.IsValid(newPos) && this->IsWalkable(newPos))
          {
            int newG = current->g + 1;                                                                                          // Assuming a cost of 1 to move to a neighbor
            int newH = std::abs(newPos.GetX() - endNode->position.GetX()) + std::abs(newPos.GetY() - endNode->position.GetY()); // Manhattan distance

            if (newG + newH < cost[newPos.GetX()][newPos.GetY()])
            {
              auto neighbor = std::make_shared<walle::Node>(newPos, newG, newH, current);
              openList.push(neighbor);
              cost[newPos.GetX()][newPos.GetY()] = newG + newH;
            }
          }
        }
      }

      return path;
    }
  };
=======
    return 0;
  }

  [[nodiscard]] const std::string &GetCellTypeName(size_t id) const {
    if (id >= type_options.size()) return type_options[0].name;
    return type_options[id].name;
  }

  [[nodiscard]] char GetCellTypeSymbol(size_t id) const {
    if (id >= type_options.size()) return type_options[0].symbol;
    return type_options[id].symbol;
  }

  /// @brief Determine if this tile is able to be walked on, defaults to every
  /// tile is walkable
  /// @author @mdkdoc15
  /// @param pos The grid position we are checking
  /// @return If an agent should be allowed on this square
  virtual bool IsTraversable(const AgentBase * /*agent*/, cse491::GridPosition /*pos*/) const { return true; }

};
>>>>>>> 6db0e902

} // End of namespace cse491<|MERGE_RESOLUTION|>--- conflicted
+++ resolved
@@ -16,7 +16,6 @@
 #include "Data.hpp"
 #include "Entity.hpp"
 #include "WorldGrid.hpp"
-#include "../Agents/AgentLibary.h"
 
 namespace cse491 {
 
@@ -150,91 +149,6 @@
     for (size_t i = 1; i < type_options.size(); ++i) {
       if (type_options[i].name == name) return i;
     }
-<<<<<<< HEAD
-  
-    /// @brief Determine if this tile is able to be walked on, defaults to every
-    /// tile is walkable
-    /// @author @mdkdoc15
-    /// @param pos The grid position we are checking
-    /// @return If an agent should be allowed on this square
-    virtual bool IsWalkable(GridPosition /*pos*/) { return true; }
-
-    /// @brief Uses A* to return a  list of grid positions
-    /// @author @mdkdoc15
-    /// @param start Starting position for search
-    /// @param end Ending position for the search
-    /// @return vector of A* path from start to end, empty vector if no path
-    /// exist
-    std::vector<GridPosition> shortest_path(GridPosition start, GridPosition end)
-    {
-      // TODO remove the use of new and this
-
-      // Generated with the help of chat.openai.com
-      const int rows = this->main_grid.GetWidth();
-      const int cols = this->main_grid.GetHeight();
-      std::vector<GridPosition> path;
-      // If the start or end is not valid then return empty list
-      if (!(this->main_grid.IsValid(start) && this->main_grid.IsValid(end)))
-        return path;
-
-      // Define possible movements (up, down, left, right)
-      const int dx[] = {-1, 1, 0, 0};
-      const int dy[] = {0, 0, -1, 1};
-
-      // Create a 2D vector to store the cost to reach each cell
-      std::vector<std::vector<int>> cost(rows, std::vector<int>(cols, INT_MAX));
-
-      // Create an open list as a priority queue
-      std::priority_queue<std::shared_ptr<walle::Node>, std::vector<std::shared_ptr<walle::Node>>, walle::CompareNodes> openList;
-
-      // Create the start and end nodes
-      auto startNode = std::make_shared<walle::Node>(start, 0, 0, nullptr);
-      auto endNode = std::make_shared<walle::Node>(end, 0, 0, nullptr);
-
-      openList.push(startNode);
-      cost[start.GetX()][start.GetY()] = 0;
-
-      while (!openList.empty())
-      {
-        auto current = openList.top();
-        openList.pop();
-
-        if (current->position == endNode->position)
-        {
-
-          // Reached the goal, reconstruct the path
-          while (current != nullptr)
-          {
-            path.push_back(current->position);
-            current = current->parent;
-          }
-          break;
-        }
-
-        // Explore the neighbors
-        for (int i = 0; i < 4; ++i)
-        {
-          GridPosition newPos(current->position.GetX() + dx[i], current->position.GetY() + dy[i]);
-          // Check if the neighbor is within bounds and is a valid move
-          if (this->main_grid.IsValid(newPos) && this->IsWalkable(newPos))
-          {
-            int newG = current->g + 1;                                                                                          // Assuming a cost of 1 to move to a neighbor
-            int newH = std::abs(newPos.GetX() - endNode->position.GetX()) + std::abs(newPos.GetY() - endNode->position.GetY()); // Manhattan distance
-
-            if (newG + newH < cost[newPos.GetX()][newPos.GetY()])
-            {
-              auto neighbor = std::make_shared<walle::Node>(newPos, newG, newH, current);
-              openList.push(neighbor);
-              cost[newPos.GetX()][newPos.GetY()] = newG + newH;
-            }
-          }
-        }
-      }
-
-      return path;
-    }
-  };
-=======
     return 0;
   }
 
@@ -256,6 +170,5 @@
   virtual bool IsTraversable(const AgentBase * /*agent*/, cse491::GridPosition /*pos*/) const { return true; }
 
 };
->>>>>>> 6db0e902
 
 } // End of namespace cse491