--- conflicted
+++ resolved
@@ -50,16 +50,10 @@
   agent_map_t agent_map;        ///< Map of IDs to pointers to agent entities
   size_t last_entity_id = 0;     ///< The last Entity ID used; increment at each creation
 
-<<<<<<< HEAD
   bool run_over = false; ///< Should the run end?
 
   std::string action; ///< The action that the agent is currently performing
   std::shared_ptr<DataCollection::AgentReceiver> agent_receiver;
-=======
-  bool run_over = false;        ///< Should the run end?
-  
-  std::string action;           ///< The action that the agent is currently performing
->>>>>>> eeb18d7e
 
   unsigned int seed;            ///< Seed used for generator
   std::mt19937 random_gen;      ///< Random number generator
