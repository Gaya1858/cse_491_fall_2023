--- conflicted
+++ resolved
@@ -20,12 +20,9 @@
 #include "Data.hpp"
 #include "ItemBase.hpp"
 #include "WorldGrid.hpp"
-<<<<<<< HEAD
 #include "../DataCollection/AgentReciever.hpp"
 #include "Interfaces/NetWorth/server/ServerManager.hpp"
 #include "Interfaces/NetWorth/client/ControlledAgent.hpp"
-=======
->>>>>>> 2247dfcf
 
 namespace cse491 {
 
@@ -268,15 +265,11 @@
   WorldBase &RemoveItem(std::string item_name) {
     return RemoveItem(GetItemID(item_name));
   }
-<<<<<<< HEAD
   
   WorldBase & AddItemToGrid(size_t item_id, GridPosition pos, size_t grid_id=0) {
     item_map[item_id]->SetPosition(pos, grid_id);
     return *this;
   }
-=======
-
->>>>>>> 2247dfcf
 
   // -- Action Management --
 
@@ -438,7 +431,6 @@
   [[nodiscard]] virtual bool IsTraversable(const AgentBase & /*agent*/, cse491::GridPosition /*pos*/) const {
     return true;
   }
-<<<<<<< HEAD
 
   void SerializeAgentSet(std::ostream &os) {
       os << ":::START agent_set\n";
@@ -456,7 +448,7 @@
    * @param world world that is being added to
    * @param manager pointer to ClientManager for agents
    */
-  void DeserializeAgentSet(std::istream &is, netWorth::ClientManager *manager) {\
+  void DeserializeAgentSet(std::istream &is, netWorth::ClientManager *manager) {
     // find beginning of agent_set serialization
     std::string read;
     std::getline(is, read, '\n');
@@ -486,7 +478,7 @@
         std::cerr << "Could not find end of agent_set serialization" << std::endl;
         return;
     }
-    }
+  }
 
   void SerializeItemSet(std::ostream &os) {
     os << ":::START item_set\n";
@@ -499,32 +491,32 @@
   }
 
   void DeserializeItemSet(std::istream &is) {
-  // find beginning of item_set serialization
-  std::string read;
-  std::getline(is, read, '\n');
-  if (read != ":::START item_set") {
-      std::cerr << "Could not find start of item_set serialization" << std::endl;
-      return;
-  }
-
-  size_t size;
-
-  // how many items?
-  std::getline(is, read, '\n');
-  size = stoi(read);
-
-  // read each item
-  for (size_t i = 0; i < size; i++) {
-      auto item = std::make_unique<ItemBase>(agent_map.size() + i, "");
-      item->Deserialize(is);
-      AddItem(std::move(item));
-  }
-
-  std::getline(is, read, '\n');
-  if (read != ":::END item_set") {
-      std::cerr << "Could not find end of item_set serialization" << std::endl;
-      return;
-  }
+    // find beginning of item_set serialization
+    std::string read;
+    std::getline(is, read, '\n');
+    if (read != ":::START item_set") {
+        std::cerr << "Could not find start of item_set serialization" << std::endl;
+        return;
+    }
+
+    size_t size;
+
+    // how many items?
+    std::getline(is, read, '\n');
+    size = stoi(read);
+
+    // read each item
+    for (size_t i = 0; i < size; i++) {
+        auto item = std::make_unique<ItemBase>(agent_map.size() + i, "");
+        item->Deserialize(is);
+        AddItem(std::move(item));
+    }
+
+    std::getline(is, read, '\n');
+    if (read != ":::END item_set") {
+        std::cerr << "Could not find end of item_set serialization" << std::endl;
+        return;
+    }
   }
 
   /**
@@ -547,8 +539,6 @@
     DeserializeItemSet(is);
   }
 
-=======
->>>>>>> 2247dfcf
 };
 
 } // End of namespace cse491