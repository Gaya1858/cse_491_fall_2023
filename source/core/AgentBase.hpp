/**
 * This file is part of the Fall 2023, CSE 491 course project.
 * @brief A base class interface for all agent types.
 * @note Status: PROPOSAL
 **/

#pragma once

#include <cassert>
#include <string>
#include <unordered_map>
#include <utility>

#include "Data.hpp"
#include "Entity.hpp"
#include "GridPosition.hpp"
#include "WorldGrid.hpp"
#include "../DataCollection/AgentData.hpp"

namespace cse491 {

  class AgentBase : public Entity {
  protected:
    /// A map of names to IDs for each available action
    std::unordered_map<std::string, size_t> action_map;
<<<<<<< HEAD

    int action_result=0;  ///< Usually a one (success) or zero (failure).
=======
    
    int action_result=1;  ///< Usually a one (success) or zero (failure).
>>>>>>> 3802d56a

    int action; // The action that the agent is currently performing
  public:
    AgentBase(size_t id, const std::string & name) : Entity(id, name) { }
    ~AgentBase() = default; // Already virtual from Entity

    // -- World Interactions --

    /// @brief Run AFTER the world configures the agent, for additional tests or setup.
    /// @return Was the initialization successful?
    virtual bool Initialize() { return true; }

    // -- Entity Overrides --

    bool IsAgent() const override { return true; }

    // -- Action management --

    /// Test if agent already has a specified action.
    [[nodiscard]] bool HasAction(const std::string & action_name) const {
      return action_map.count(action_name);
    }


    /// Return an action ID *if* that action exists, otherwise return zero.
    [[nodiscard]] size_t GetActionID(const std::string & action_name) const {
      auto it = action_map.find(action_name);
      if (it == action_map.end()) return 0;
      return it->second;
    }

    void storeActionMap(std::string name) {
        DataCollection::AgentData data(name);
        data.StoreAction(action_map);
    }


    /// Provide a new action that this agent can take.
    virtual AgentBase & AddAction(const std::string & action_name, size_t action_id) {
      assert(!HasAction(action_name)); // Cannot add existing action name.
      action_map[action_name] = action_id;
      return *this;
    }

    /// @brief Decide the next action for this agent to perform; should be overridden!
    /// @param grid The agent is provided with the current WorldGrid
    /// @return ID associated with the action to perform; (zero is always "no action")
    [[nodiscard]] virtual size_t SelectAction(
        [[maybe_unused]] const WorldGrid & grid,
        [[maybe_unused]] const type_options_t & type_options,
        [[maybe_unused]] const item_set_t & item_set,
        [[maybe_unused]] const agent_set_t & agent_set
      )
    { return 0; }

    /// Retrieve the result of the most recent action.
    [[nodiscard]] int GetActionResult() const { return action_result; }

    /// Update the result from the most recent action.
    void SetActionResult(int result) { action_result = result; }

  };

} // End of namespace cse491<|MERGE_RESOLUTION|>--- conflicted
+++ resolved
@@ -23,13 +23,7 @@
   protected:
     /// A map of names to IDs for each available action
     std::unordered_map<std::string, size_t> action_map;
-<<<<<<< HEAD
-
     int action_result=0;  ///< Usually a one (success) or zero (failure).
-=======
-    
-    int action_result=1;  ///< Usually a one (success) or zero (failure).
->>>>>>> 3802d56a
 
     int action; // The action that the agent is currently performing
   public:
