--- conflicted
+++ resolved
@@ -12,10 +12,6 @@
 #include <vector>
 #include <memory>
 #include <algorithm>
-<<<<<<< HEAD
-
-=======
->>>>>>> 6e597df5
 #include "GridPosition.hpp"
 
 namespace cse491 {
