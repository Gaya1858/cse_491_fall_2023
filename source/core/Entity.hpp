/**
 * This file is part of the Fall 2023, CSE 491 course project.
 * @brief A base class for all items or agents that can exist on the grid.
 * @note Status: PROPOSAL
 **/

#pragma once

#include <cassert>
#include <string>
#include <unordered_map>
#include <vector>
#include <memory>
#include <algorithm>
#include "GridPosition.hpp"
#include "Data.hpp"

namespace cse491 {

class WorldBase;

class Entity {
 private:
    WorldBase * world_ptr = nullptr; ///< Track the world this entity is in (private to protect pointer)

 protected:
    const size_t id=0;      ///< Unique ID for this entity (zero is use for "no ID")
    std::string name;       ///< Name for this entity (E.g., "Player 1" or "+2 Sword")
    GridPosition position;  ///< Where on the grid is this entity?

    std::vector<size_t> inventory;

    struct PropertyBase {
        virtual ~PropertyBase() { }
    };

    template <typename T>
    struct Property : public PropertyBase {
        T value;
        Property(const T & in) : value(in) { }
        Property(T && in) : value(in) { }
    };

    /// Every entity can have a simple set of properties (with values) associated with it.
    std::unordered_map<std::string, std::unique_ptr<PropertyBase>> property_map;
    std::unordered_map<std::string, PropertyType> property_type_map;

    // -- Helper Functions --

    template <typename T>
    Property<T> & AsProperty(const std::string & name) const {
        assert( HasProperty(name) );
        PropertyBase * raw_ptr = property_map.at(name).get();
        assert( dynamic_cast<Property<T> *>(raw_ptr) );
        auto property_ptr = static_cast<Property<T> *>(raw_ptr);
        return *property_ptr;
    }

 public:
    Entity(size_t id, const std::string & name) : id(id), name(name) { }
    Entity(const Entity &) = delete; // Entities must be unique and shouldn't be copied.
    Entity(Entity &&) = default;
    virtual ~Entity() = default;

    Entity & operator=(const Entity &) = delete; // Entities must be unique and shouldn't be copied.
    Entity & operator=(Entity &&) = delete;      // Entities should never have IDs change.

    // -- Accessors --
    [[nodiscard]] size_t GetID() const { return id; }
    [[nodiscard]] const std::string & GetName() const { return name; }
    [[nodiscard]] GridPosition GetPosition() const { return position; }
    [[nodiscard]] WorldBase & GetWorld() const { assert(world_ptr); return *world_ptr; }

    [[nodiscard]] bool HasWorld() const { return world_ptr != nullptr;}
    Entity & SetName(const std::string in_name) { name = in_name; return *this; }
    Entity & SetPosition(GridPosition in_pos, size_t grid_id=0);
    Entity & SetPosition(double x, double y) { position = GridPosition{x,y}; return *this; }
    virtual Entity & SetWorld(WorldBase & in_world) { world_ptr = &in_world; return *this; }

    virtual bool IsAgent() const { return false; }     ///< Is Entity an autonomous agent?
    virtual bool IsItem() const { return false; }      ///< Is Entity an item?
    virtual bool IsInterface() const { return false; } ///< Is Entity an interface for a human?


    // -- Property Management --

    /// Does this agent have a property with the specified name?
    [[nodiscard]] bool HasProperty(const std::string & name) const {
        return property_map.count(name);
    }

    /// Return the current value of the specified property.
    template <typename T=double>
    [[nodiscard]] const T & GetProperty(const std::string & name) const {
        assert(HasProperty(name));   // Break if property does not already exist.
        return AsProperty<T>(name).value;
    }

    [[nodiscard]] PropertyType GetPropertyType(const std::string &key) const {
      return property_type_map.at(key);
    }

    template <typename T>
    void SetPropertyType(const std::string & name) {
        if (std::is_same<T, double>::value) property_type_map[name] = PropertyType::t_double;
        else if (std::is_same<T, int>::value) property_type_map[name] = PropertyType::t_int;
        else if (std::is_same<T, char>::value) property_type_map[name] = PropertyType::t_char;
        else if (std::is_same<T, std::string>::value) property_type_map[name] = PropertyType::t_string;
        else property_type_map[name] = PropertyType::t_other;
    }

    /// Change the value of the specified property (will create if needed)
    template <typename T>
    Entity & SetProperty(const std::string & name, const T & value) {
<<<<<<< HEAD
      if (HasProperty(name)) {
        AsProperty<T>(name).value = value;
      } else {
        property_map[name] = std::make_unique<Property<T>>(value);
        SetPropertyType<T>(name);
      }
      return *this;
=======
        if (HasProperty(name)) {
            AsProperty<T>(name).value = value;
        } else {
            property_map[name] = std::make_unique<Property<T>>(value);
        }
        return *this;
>>>>>>> 2247dfcf
    }

    /// Allow for setting multiple properties at once.
    Entity & SetProperties() { return *this; }

    template <typename VALUE_T, typename... EXTRA_Ts>
    Entity & SetProperties(const std::string & name, VALUE_T && value, EXTRA_Ts &&... extras) {
        SetProperty(name, std::forward<VALUE_T>(value));        // Set the first property...
        return SetProperties(std::forward<EXTRA_Ts>(extras)...); // And any additional properties...
    }

    /// Completely remove a property from an Entity.
    Entity & RemoveProperty(const std::string & name) {
<<<<<<< HEAD
      property_map.erase(name);
      property_type_map.erase(name);
      return *this;
    }    


    /// return the property map for the entity
    std::unordered_map<std::string, std::unique_ptr<cse491::Entity::PropertyBase>> & GetProprtyMap() { return property_map; }


    /// Inventory Management
    bool HasItem(size_t id) const {
      return std::find(inventory.begin(), inventory.end(), id) != inventory.end();
    }

    Entity & AddItem(size_t id);
    Entity & AddItem(Entity & item) { return AddItem(item.GetID()); }

    Entity & RemoveItem(size_t id);
    Entity & RemoveItem(Entity & item) { return RemoveItem(item.GetID()); }

    /**
     * Serialize entity (pure virtual)
     * @param os ostream
     */
    virtual void Serialize(std::ostream &os) = 0;
  };
=======
        property_map.erase(name);
        return *this;
    }
};
>>>>>>> 2247dfcf

} // End of namespace cse491<|MERGE_RESOLUTION|>--- conflicted
+++ resolved
@@ -112,22 +112,13 @@
     /// Change the value of the specified property (will create if needed)
     template <typename T>
     Entity & SetProperty(const std::string & name, const T & value) {
-<<<<<<< HEAD
-      if (HasProperty(name)) {
-        AsProperty<T>(name).value = value;
-      } else {
-        property_map[name] = std::make_unique<Property<T>>(value);
-        SetPropertyType<T>(name);
-      }
-      return *this;
-=======
         if (HasProperty(name)) {
             AsProperty<T>(name).value = value;
         } else {
             property_map[name] = std::make_unique<Property<T>>(value);
+            SetPropertyType<T>(name);
         }
         return *this;
->>>>>>> 2247dfcf
     }
 
     /// Allow for setting multiple properties at once.
@@ -141,7 +132,6 @@
 
     /// Completely remove a property from an Entity.
     Entity & RemoveProperty(const std::string & name) {
-<<<<<<< HEAD
       property_map.erase(name);
       property_type_map.erase(name);
       return *this;
@@ -169,11 +159,4 @@
      */
     virtual void Serialize(std::ostream &os) = 0;
   };
-=======
-        property_map.erase(name);
-        return *this;
-    }
-};
->>>>>>> 2247dfcf
-
 } // End of namespace cse491