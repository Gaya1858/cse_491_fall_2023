--- conflicted
+++ resolved
@@ -17,17 +17,11 @@
  * Constructor (agent default)
  * @param id unique agent id
  * @param name name of path agent
-<<<<<<< HEAD
- * @note When this constructor is called, the agent must still be assigned a path before a call to Initialize
- */
-PathAgent::PathAgent(size_t id, std::string const& name) : cse491::AgentBase(id, name) {}
-=======
  * @note When this constructor is called, the agent must still be assigned a
  * path before a call to Initialize
  */
 PathAgent::PathAgent(size_t id, std::string const &name)
     : cse491::AgentBase(id, name) {}
->>>>>>> 684b41a1
 
 /**
  * Constructor (vector)
@@ -65,19 +59,11 @@
 bool PathAgent::Initialize() {
   if (property_map.contains("path")) {
     offsets_ = StrToOffsets(GetProperty<std::basic_string_view<char>>("path"));
-<<<<<<< HEAD
-  }
-  else {
-    return false;
-  }
-  return HasAction("move_arbitrary") && index_ >= 0 && static_cast<size_t>(index_) < offsets_.size();
-=======
   } else {
     return false;
   }
   return HasAction("move_arbitrary") && index_ >= 0 &&
       static_cast<size_t>(index_) < offsets_.size();
->>>>>>> 684b41a1
 }
 
 /**
