/**
 * @file TrackingAgent.hpp
 * @author Matt Kight, David Rackerby
 *
 * Agent that switches between  user-defined custom movement pattern and
 * tracking a given agent
 */

#pragma once

#include "../core/AgentBase.hpp"
#include "../core/GridPosition.hpp"
#include "AStarAgent.hpp"
#include "PathAgent.hpp"

#include <memory>
#include <limits>
#include <string>
#include <string_view>
#include <type_traits>
#include <unordered_set>
#include <variant>
#include <vector>

namespace walle {

/**
 * A single Alerter is responsible for forcefully changing the state of all trackers in its network
 * to TrackingState::TRACKING when a single TrackingAgent in the set of trackers
 * comes into range of its target
 */
class Alerter {
 private:
  /// World the agents in the agent network are a part of
  cse491::WorldBase* world_ptr_;

  /// Set of all agents in a single network
  std::unordered_set<size_t> agent_network_set_;

 public:
  // Must be constructed with an associated world
  Alerter() = delete;
  Alerter(cse491::WorldBase* world_ptr);
  Alerter(cse491::WorldBase* world_ptr, size_t id);
  void AddAgent(size_t id);
  void RemoveAgent(size_t id);
  void AlertAllTrackingAgents(size_t caller_id);
}; // Alerter

/**
 * Used to keep track of what action we are currently taking
 */
enum class TrackingState { RETURNING_TO_START, TRACKING, PATROLLING };

/**
 * Constrain possible inner types to only PathAgent and AStarAgent to avoid errors
 * @tparam T either PathAgent or AStarAgent
 */
template<typename T>
concept TrackingAgentInner = std::is_same_v<PathAgent, T> || std::is_same_v<AStarAgent, T>;

/**
 * Agent that switches between user-defined custom movement pattern and
 * tracking a given agent
 */
class TrackingAgent : public cse491::AgentBase {
 private:
  /// Internal agent whose type depends on the state of the agent
  std::variant<PathAgent, AStarAgent> inner_;

  /// Internal state of the agent
  TrackingState state_ = TrackingState::PATROLLING;

  /// Patrol path when not tracking
  std::vector<cse491::GridPosition> offsets_;

  /// Starting position
  cse491::GridPosition start_pos_;

  /// Entity that the agent tracks and moves towards
  Entity *target_ = nullptr;

  /// How close the target needs to be to begin tracking
  double tracking_distance_ = 50;

  /// Alerter that this tracking agent belongs to; Null implies that it's not associated with an alerter
  std::shared_ptr<Alerter> alerter_ = nullptr;

 public:
  /**
   * Delete default constructor
   */
  TrackingAgent() = delete;

  /**
   * Constructor (default)
   * @param id unique agent id
   * @param name name of path agent
   */
  TrackingAgent(size_t id, std::string const &name)
      : cse491::AgentBase(id, name),
        inner_(std::in_place_type<PathAgent>, id, name) {}

  /**
   * Constructor (vector)
   * @param id unique agent id
   * @param name name of path agent
   * @param offsets collection of offsets to move the agent
   * @param alerter alerter network to add agent to
   * @attention The sequence of offsets must not be empty
   * @attention alerter should be a nullptr if this tracker is not part of any group of tracking agents
   */
  TrackingAgent(size_t id,
                std::string const &name,
                std::vector<cse491::GridPosition> &&offsets,
                std::shared_ptr<Alerter> alerter = nullptr)
      : cse491::AgentBase(id, name),
        inner_(std::in_place_type<PathAgent>, id, name, offsets),
        offsets_(offsets),
        alerter_(alerter) {}

  /**
   * Constructor (string view)
   * @param id unique agent id
   * @param name name of path agent
   * @param commands sequence of commands to be interpreted as offsets
   * @param alerter alerter network to add agent to
   * @attention The sequence of offsets must not be empty
   * @attention alerter should be a nullptr if this tracker is not part of any group of tracking agents
   */
  TrackingAgent(size_t id,
                std::string const &name,
                std::string_view commands,
                std::shared_ptr<Alerter> alerter = nullptr)
      : cse491::AgentBase(id, name),
        inner_(std::in_place_type<PathAgent>, id, name, commands),
        offsets_(StrToOffsets(commands)),
        alerter_(alerter) {}

  /**
   * Destructor
   */
  virtual ~TrackingAgent() override {
    RemoveFromAlerter();
  }

  /**
   * Ensure that the TrackingAgent's internal PathAgent is correctly initialized
   * Verifies that it can currently index into a valid offset
   * @return true if so; false otherwise
   */
  bool Initialize() override {
<<<<<<< HEAD
    SetStartPosition(GetPosition());
    if (property_map.contains("path")) {
      auto view = GetProperty<std::basic_string_view<char>>("path");
      offsets_ = StrToOffsets(view);
      std::get<PathAgent>(inner_).SetProperty("path", view);
      std::get<PathAgent>(inner_).SetWorld(GetWorld());
      std::get<PathAgent>(inner_).SetPosition(GetPosition());

      if (property_map.contains("alerter")) {
        auto alerter_property = GetProperty<std::shared_ptr<Alerter>>("alerter");
        AddToAlerter(alerter_property);
      }
      return std::get<PathAgent>(inner_).Initialize();
    }
    return false;
=======
      SetStartPosition(GetPosition());
      if (property_map.contains("path")) {
          auto view = GetProperty<std::basic_string_view<char>>("path");
          offsets_ = StrToOffsets(view);
          std::get<PathAgent>(inner_).SetProperty("path", view);
          std::get<PathAgent>(inner_).SetWorld(GetWorld());
          std::get<PathAgent>(inner_).SetPosition(GetPosition());
          return std::get<PathAgent>(inner_).Initialize();
      }
      return !offsets_.empty();
>>>>>>> 619a4f5d
  }

  /// Creates an alerter network and adds this tracking agent to it
  void MakeAlerter() {
    alerter_ = std::make_shared<Alerter>(&GetWorld(), id);
  }

  /**
   * Adds this tracking agent to an already-existing alerter network
   * @param alerter alerter that this agent should be associated with
   * @note alerter must not be null
   */
  void AddToAlerter(std::shared_ptr<Alerter> alerter) {
    assert(alerter != nullptr);
    alerter->AddAgent(id);
    alerter_ = alerter;
  }

  /**
   * Removes this tracking agent from it's own tracking network
   * @note called from the TrackingAgent destructor
   */
  void RemoveFromAlerter() {
    if (alerter_ != nullptr) {
      alerter_->RemoveAgent(id);
      alerter_ = nullptr;
    }
  }

  /**
   * Used to expand the alerter network by adding other tracking agents to it
   * @return a copy of this tracking agent's alerter
   * @note it's expected that this function is used when calling AddToAlerter on a different tracking agent
   * @note may be null
   */
  [[nodiscard]] std::shared_ptr<Alerter> GetAlerter() const {
    return alerter_;
  }

  /// Tells the alerter to notify all other tracking agents in network
  void CallAlerter(size_t agent_id) {
    if (alerter_ != nullptr) {
      alerter_->AlertAllTrackingAgents(agent_id);
    }
  }

  /**
   * Handles focusing the agent onto a target, returning it to its original location, and patrolling
   * @param alerting determines whether this agent should alert all other TrackingAgents in its network when its
   * target comes into range
   * @note the inner variant type will be AStarAgent when tracking OR returning to a location, but PathAgent when patrolling
   */
<<<<<<< HEAD
  void UpdateState(bool alerting = true) {
    SetPosition(std::visit([]<TrackingAgentInner Agent>(Agent const &agent) { return agent.GetPosition(); }, inner_));
    switch (state_) {
      // Tracking can transition only to Returning
      case TrackingState::TRACKING: {
        // Reached goal position
        if (GetPosition() == std::get<AStarAgent>(inner_).GetGoalPosition()) {
          if (target_ != nullptr && GetPosition().Distance(target_->GetPosition()) < tracking_distance_) {
            // Target is still in range of goal position so
            std::get<AStarAgent>(inner_).SetGoalPosition(target_->GetPosition());

            // Alert all trackers
            if (alerting) {
              CallAlerter(id);
            }
=======
  void UpdateState() {
      SetPosition(std::visit([]<TrackingAgentInner Agent>(Agent const &agent) { return agent.GetPosition(); }, inner_));
      bool changed_internal_agent = false;
      switch (state_) {
          // Tracking can transition only to Returning
          case TrackingState::TRACKING: {
              // Reached goal position
              if (GetPosition() == std::get<AStarAgent>(inner_).GetGoalPosition()) {
                  // Target is still in range of goal position
                  if (target_ != nullptr && GetPosition().Distance(target_->GetPosition()) < tracking_distance_) {
                      std::get<AStarAgent>(inner_).SetGoalPosition(target_->GetPosition());
                  }
                      // Target moved out of range of goal position, return to start
                  else {
                      state_ = TrackingState::RETURNING_TO_START;
                      std::get<AStarAgent>(inner_).SetGoalPosition(start_pos_);
                  }
                  std::get<AStarAgent>(inner_).RecalculatePath();
                  std::get<AStarAgent>(inner_).SetActionResult(1);
              }
              break;
>>>>>>> 619a4f5d
          }

              // Returning can transition to either Patrolling or Tracking
          case TrackingState::RETURNING_TO_START: {
              // Within tracking range, start tracking again
              if (target_ != nullptr && GetPosition().Distance(target_->GetPosition()) < tracking_distance_) {
                  state_ = TrackingState::TRACKING;
                  std::get<AStarAgent>(inner_).SetGoalPosition(target_->GetPosition());
                  std::get<AStarAgent>(inner_).RecalculatePath();
                  std::get<AStarAgent>(inner_).SetActionResult(1);
              }

                  // Returned to the beginning, start patrolling again
              else if (GetPosition() == start_pos_) {
                  state_ = TrackingState::PATROLLING;
                  inner_.emplace<PathAgent>(id, name);
                  std::get<PathAgent>(inner_).SetPosition(GetPosition());
                  std::get<PathAgent>(inner_).SetPath(std::vector(offsets_));
                  changed_internal_agent = true;
              }
              break;
          }

<<<<<<< HEAD
      // Returning can transition to either Patrolling or Tracking
      case TrackingState::RETURNING_TO_START: {
        // Within tracking range, start tracking again
        if (target_ != nullptr && GetPosition().Distance(target_->GetPosition()) < tracking_distance_) {
          state_ = TrackingState::TRACKING;
          std::get<AStarAgent>(inner_).SetGoalPosition(target_->GetPosition());
          std::get<AStarAgent>(inner_).RecalculatePath();
          std::get<AStarAgent>(inner_).SetActionResult(1);

          // Alert other trackers
          if (alerting) {
            CallAlerter(id);
          }
        }

        // Returned to the beginning, start patrolling again
        else if (GetPosition() == start_pos_) {
          state_ = TrackingState::PATROLLING;
          inner_.emplace<PathAgent>(id, name);
          std::get<PathAgent>(inner_).SetPosition(GetPosition());
          std::get<PathAgent>(inner_).SetPath(std::vector(offsets_));

          // Inner world_ptr needs to be reset
          SetWorld(GetWorld());
        }
        break;
      }

      // Patrolling can transition only to Tracking
      case TrackingState::PATROLLING: {
        // Within tracking range, needs internal object replacement
        if (target_ != nullptr && GetPosition().Distance(target_->GetPosition()) < tracking_distance_) {
          state_ = TrackingState::TRACKING;
          inner_.emplace<AStarAgent>(id, name);
          // Set internal AStarAgent's position to the outer position
          std::get<AStarAgent>(inner_).SetPosition(GetPosition());
          std::get<AStarAgent>(inner_).SetGoalPosition(target_->GetPosition());

          // Inner world_ptr needs to be set
          SetWorld(GetWorld());

          std::get<AStarAgent>(inner_).RecalculatePath();
          std::get<AStarAgent>(inner_).SetActionResult(1);

          // Alert all other trackers
          if (alerting) {
            CallAlerter(id);
          }
        }
        break;
      }
    }
=======
              // Patrolling can transition only to Tracking
          case TrackingState::PATROLLING: {
              // Within tracking range, needs internal object replacement
              if (target_ != nullptr && GetPosition().Distance(target_->GetPosition()) < tracking_distance_) {
                  state_ = TrackingState::TRACKING;
                  inner_.emplace<AStarAgent>(id, name);
                  // Set internal AStarAgent's position to the outer position
                  std::get<AStarAgent>(inner_).SetPosition(GetPosition());
                  std::get<AStarAgent>(inner_).SetGoalPosition(target_->GetPosition());
                  std::get<AStarAgent>(inner_).RecalculatePath();
                  std::get<AStarAgent>(inner_).SetActionResult(1);
                  changed_internal_agent = true;
              }
              break;
          }
      }

      if (changed_internal_agent) {
          // Reset world configuration
          std::visit([&in_world = GetWorld()]<TrackingAgentInner Agent>(Agent &agent) {
                       std::as_const(in_world).ConfigAgent(agent);
                       agent.SetWorld(in_world);
                     },
                     inner_);
      }
>>>>>>> 619a4f5d
  }

  /**
   * Overrides the AgentBase getter to retrieve the next calculated position
   * @return inner PathAgent's next position
   */
  [[nodiscard]] cse491::GridPosition GetNextPosition() override {
      auto pos = std::get<PathAgent>(inner_).GetNextPosition();
      std::get<PathAgent>(inner_).SetPosition(pos);
      return pos;
  }

  /// Select action for PathAgent inner type
  size_t SelectInnerAction(PathAgent &agent,
                           cse491::WorldGrid const &grid,
                           cse491::type_options_t const &type,
                           cse491::item_map_t const &item_set,
                           cse491::agent_map_t const &agent_set) {
      return agent.SelectAction(grid, type, item_set, agent_set);
  }

<<<<<<< HEAD
  /// Select action for AStarAgent inner type
  size_t SelectInnerAction(AStarAgent &agent,
                           cse491::WorldGrid const &grid,
                           cse491::type_options_t const &type,
                           cse491::item_map_t const &item_set,
                           cse491::agent_map_t const &agent_set) {
    auto next_pos = agent.GetNextPosition();
    auto res = agent.SelectAction(grid, type, item_set, agent_set);
    agent.SetPosition(next_pos);
    return res;
=======
  template<>
  size_t SelectInnerAction<AStarAgent>(AStarAgent &agent, cse491::WorldGrid const &grid,
                                       cse491::type_options_t const &type,
                                       cse491::item_map_t const &item_set,
                                       cse491::agent_map_t const &agent_set) {
      auto next_pos = agent.GetNextPosition();
      auto res = agent.SelectAction(grid, type, item_set, agent_set);
      agent.SetPosition(next_pos);
      return res;
>>>>>>> 619a4f5d
  }

  /// Updates the internal state of the TrackingAgent and calls the internal agent's select action method
  size_t SelectAction(cse491::WorldGrid const &grid,
                      cse491::type_options_t const &type,
                      cse491::item_map_t const &item_set,
                      cse491::agent_map_t const &agent_set) override {
<<<<<<< HEAD
    UpdateState();
    return std::visit([&]<TrackingAgentInner AgentInner>(AgentInner &agent) {
                        return SelectInnerAction(agent, grid, type, item_set, agent_set);
                      },
                      inner_);
=======
      UpdateState();
      return std::visit([&]<TrackingAgentInner Agent>(Agent &agent) {
                          return SelectInnerAction(agent, grid, type, item_set, agent_set);
                        },
                        inner_);
>>>>>>> 619a4f5d
  }

  /**
   * Set where this agent "patrol area" starts
   * @param gp grid position of position
   * @return self
   */
<<<<<<< HEAD
  TrackingAgent &SetStartPosition(cse491::GridPosition pos) {
    start_pos_ = pos;
    return *this;
=======
  TrackingAgent &SetStartPosition(cse491::GridPosition gp) {
      start_pos_ = gp;
      return *this;
>>>>>>> 619a4f5d
  }

  /**
   * Set where this agent "patrol area" starts
   * @param x x-coordinate of start pos
   * @param y y-coordinate of start pos
   * @return self
   */
  TrackingAgent &SetStartPosition(double x, double y) {
      start_pos_ = cse491::GridPosition(x, y);
      return *this;
  }

  /**
   * Set which agent we are following
   * @param agent we want to track
   * @return self
   */
  TrackingAgent &SetTarget(Entity *agent) {
      target_ = agent;
      return *this;
  }

  /**
   * Get the distance around this tracker that it surveys
   * @return tracking distance
   */
  [[nodiscard]] double GetTrackingDistance() const { return tracking_distance_; }

  /**
   * Set how close target has to be to start tracking
   * @param dist to start tracking at
   * @return self
   */
  TrackingAgent &SetTrackingDistance(double dist) {
      tracking_distance_ = dist;
      return *this;
  }

  /**
   * Set both the world for the current agent and the agents it is a part of
   * @param in_world
   * @return
   */
  TrackingAgent &SetWorld(cse491::WorldBase &in_world) override {
<<<<<<< HEAD
    Entity::SetWorld(in_world);
    std::visit([&in_world]<TrackingAgentInner Agent>(Agent &agent) {
      agent.SetWorld(in_world);
      std::as_const(in_world).ConfigAgent(agent);
    }, inner_);
    return *this;
=======
      Entity::SetWorld(in_world);
      std::visit([&in_world]<TrackingAgentInner Agent>(Agent &agent) {
        std::as_const(in_world).ConfigAgent(agent);
      }, inner_);
      return *this;
  }

  TrackingAgent &SetPath(std::vector<cse491::GridPosition> offsets) {
      offsets_ = std::move(offsets);
      return *this;
>>>>>>> 619a4f5d
  }

  /**
   * Retrieves the current internal state of the Tracking Agent
   * @return
   */
  TrackingState GetState() {
    return state_;
  }

}; // TrackingAgent

/**
 * Alerter constructor (only knows its world and has no agents in its network)
 * @param world_ptr the world this alerter is associated with
 */
Alerter::Alerter(cse491::WorldBase *world_ptr) : world_ptr_(world_ptr) { assert(world_ptr != nullptr); }

/**
 * Alerter constructor (adds the TrackingAgent with that id to the alerter network)
 * @param id id of agent to be added
 * @param world_ptr the world this alerter is associated with
 */
Alerter::Alerter(cse491::WorldBase* world_ptr, size_t id) : world_ptr_(world_ptr) {
  assert(world_ptr != nullptr);
  AddAgent(id);
}

/**
 * Adds a TrackingAgent to the network
 * @param id id of agent to be added
 */
void Alerter::AddAgent(size_t id) {
  // Note: GetAgent already handles checking that the agent exists, but we must type-check
  assert(dynamic_cast<TrackingAgent*>(&(world_ptr_->GetAgent(id))) != nullptr);
  agent_network_set_.insert(id);
}

/**
 * Removes a TrackingAgent to the network
 * @param id id of agent to be removed
 * @note no assertions here since we may want to allow the TrackingAgent to join another network later if it's not being destructed
 */
void Alerter::RemoveAgent(size_t id) {
  agent_network_set_.erase(id);
}

/**
 * Uses UpdateState to focus all trackers onto their target regardless of the distance away
 * @param caller_id the original id of the agent that came into range of its target; does not need to be updated
 */
void Alerter::AlertAllTrackingAgents(size_t caller_id) {
  for (auto id : agent_network_set_) {
    // Do not update the caller who gave the alert
    if (caller_id == id) {
      continue;
    }
    auto & agent = world_ptr_->GetAgent(id);
    assert(dynamic_cast<TrackingAgent*>(&agent) != nullptr);
    auto & tracking_agent = static_cast<TrackingAgent&>(agent);

    // UpdateState sets an agent's TrackingState to TRACKING if it is within some distance of the target
    // if this distance is positive infinity, then the state will always be reset (given that there IS a target)
    // Important: UpdateState must be called with alerting == false in order to
    // avoid infinite recursion from recursively calling AlertAllTrackingAgents
    double old_tracking_dist = tracking_agent.GetTrackingDistance();
    tracking_agent.SetTrackingDistance(std::numeric_limits<double>::infinity());
    tracking_agent.UpdateState(false);
    tracking_agent.SetTrackingDistance(old_tracking_dist);
  }
}

} // namespace walle<|MERGE_RESOLUTION|>--- conflicted
+++ resolved
@@ -150,7 +150,6 @@
    * @return true if so; false otherwise
    */
   bool Initialize() override {
-<<<<<<< HEAD
     SetStartPosition(GetPosition());
     if (property_map.contains("path")) {
       auto view = GetProperty<std::basic_string_view<char>>("path");
@@ -166,18 +165,6 @@
       return std::get<PathAgent>(inner_).Initialize();
     }
     return false;
-=======
-      SetStartPosition(GetPosition());
-      if (property_map.contains("path")) {
-          auto view = GetProperty<std::basic_string_view<char>>("path");
-          offsets_ = StrToOffsets(view);
-          std::get<PathAgent>(inner_).SetProperty("path", view);
-          std::get<PathAgent>(inner_).SetWorld(GetWorld());
-          std::get<PathAgent>(inner_).SetPosition(GetPosition());
-          return std::get<PathAgent>(inner_).Initialize();
-      }
-      return !offsets_.empty();
->>>>>>> 619a4f5d
   }
 
   /// Creates an alerter network and adds this tracking agent to it
@@ -230,7 +217,6 @@
    * target comes into range
    * @note the inner variant type will be AStarAgent when tracking OR returning to a location, but PathAgent when patrolling
    */
-<<<<<<< HEAD
   void UpdateState(bool alerting = true) {
     SetPosition(std::visit([]<TrackingAgentInner Agent>(Agent const &agent) { return agent.GetPosition(); }, inner_));
     switch (state_) {
@@ -246,29 +232,6 @@
             if (alerting) {
               CallAlerter(id);
             }
-=======
-  void UpdateState() {
-      SetPosition(std::visit([]<TrackingAgentInner Agent>(Agent const &agent) { return agent.GetPosition(); }, inner_));
-      bool changed_internal_agent = false;
-      switch (state_) {
-          // Tracking can transition only to Returning
-          case TrackingState::TRACKING: {
-              // Reached goal position
-              if (GetPosition() == std::get<AStarAgent>(inner_).GetGoalPosition()) {
-                  // Target is still in range of goal position
-                  if (target_ != nullptr && GetPosition().Distance(target_->GetPosition()) < tracking_distance_) {
-                      std::get<AStarAgent>(inner_).SetGoalPosition(target_->GetPosition());
-                  }
-                      // Target moved out of range of goal position, return to start
-                  else {
-                      state_ = TrackingState::RETURNING_TO_START;
-                      std::get<AStarAgent>(inner_).SetGoalPosition(start_pos_);
-                  }
-                  std::get<AStarAgent>(inner_).RecalculatePath();
-                  std::get<AStarAgent>(inner_).SetActionResult(1);
-              }
-              break;
->>>>>>> 619a4f5d
           }
 
               // Returning can transition to either Patrolling or Tracking
@@ -292,7 +255,6 @@
               break;
           }
 
-<<<<<<< HEAD
       // Returning can transition to either Patrolling or Tracking
       case TrackingState::RETURNING_TO_START: {
         // Within tracking range, start tracking again
@@ -345,33 +307,6 @@
         break;
       }
     }
-=======
-              // Patrolling can transition only to Tracking
-          case TrackingState::PATROLLING: {
-              // Within tracking range, needs internal object replacement
-              if (target_ != nullptr && GetPosition().Distance(target_->GetPosition()) < tracking_distance_) {
-                  state_ = TrackingState::TRACKING;
-                  inner_.emplace<AStarAgent>(id, name);
-                  // Set internal AStarAgent's position to the outer position
-                  std::get<AStarAgent>(inner_).SetPosition(GetPosition());
-                  std::get<AStarAgent>(inner_).SetGoalPosition(target_->GetPosition());
-                  std::get<AStarAgent>(inner_).RecalculatePath();
-                  std::get<AStarAgent>(inner_).SetActionResult(1);
-                  changed_internal_agent = true;
-              }
-              break;
-          }
-      }
-
-      if (changed_internal_agent) {
-          // Reset world configuration
-          std::visit([&in_world = GetWorld()]<TrackingAgentInner Agent>(Agent &agent) {
-                       std::as_const(in_world).ConfigAgent(agent);
-                       agent.SetWorld(in_world);
-                     },
-                     inner_);
-      }
->>>>>>> 619a4f5d
   }
 
   /**
@@ -393,7 +328,6 @@
       return agent.SelectAction(grid, type, item_set, agent_set);
   }
 
-<<<<<<< HEAD
   /// Select action for AStarAgent inner type
   size_t SelectInnerAction(AStarAgent &agent,
                            cse491::WorldGrid const &grid,
@@ -404,17 +338,6 @@
     auto res = agent.SelectAction(grid, type, item_set, agent_set);
     agent.SetPosition(next_pos);
     return res;
-=======
-  template<>
-  size_t SelectInnerAction<AStarAgent>(AStarAgent &agent, cse491::WorldGrid const &grid,
-                                       cse491::type_options_t const &type,
-                                       cse491::item_map_t const &item_set,
-                                       cse491::agent_map_t const &agent_set) {
-      auto next_pos = agent.GetNextPosition();
-      auto res = agent.SelectAction(grid, type, item_set, agent_set);
-      agent.SetPosition(next_pos);
-      return res;
->>>>>>> 619a4f5d
   }
 
   /// Updates the internal state of the TrackingAgent and calls the internal agent's select action method
@@ -422,19 +345,11 @@
                       cse491::type_options_t const &type,
                       cse491::item_map_t const &item_set,
                       cse491::agent_map_t const &agent_set) override {
-<<<<<<< HEAD
     UpdateState();
     return std::visit([&]<TrackingAgentInner AgentInner>(AgentInner &agent) {
                         return SelectInnerAction(agent, grid, type, item_set, agent_set);
                       },
                       inner_);
-=======
-      UpdateState();
-      return std::visit([&]<TrackingAgentInner Agent>(Agent &agent) {
-                          return SelectInnerAction(agent, grid, type, item_set, agent_set);
-                        },
-                        inner_);
->>>>>>> 619a4f5d
   }
 
   /**
@@ -442,15 +357,9 @@
    * @param gp grid position of position
    * @return self
    */
-<<<<<<< HEAD
   TrackingAgent &SetStartPosition(cse491::GridPosition pos) {
     start_pos_ = pos;
     return *this;
-=======
-  TrackingAgent &SetStartPosition(cse491::GridPosition gp) {
-      start_pos_ = gp;
-      return *this;
->>>>>>> 619a4f5d
   }
 
   /**
@@ -496,25 +405,12 @@
    * @return
    */
   TrackingAgent &SetWorld(cse491::WorldBase &in_world) override {
-<<<<<<< HEAD
     Entity::SetWorld(in_world);
     std::visit([&in_world]<TrackingAgentInner Agent>(Agent &agent) {
       agent.SetWorld(in_world);
       std::as_const(in_world).ConfigAgent(agent);
     }, inner_);
     return *this;
-=======
-      Entity::SetWorld(in_world);
-      std::visit([&in_world]<TrackingAgentInner Agent>(Agent &agent) {
-        std::as_const(in_world).ConfigAgent(agent);
-      }, inner_);
-      return *this;
-  }
-
-  TrackingAgent &SetPath(std::vector<cse491::GridPosition> offsets) {
-      offsets_ = std::move(offsets);
-      return *this;
->>>>>>> 619a4f5d
   }
 
   /**
