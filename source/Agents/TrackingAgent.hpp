--- conflicted
+++ resolved
@@ -307,14 +307,13 @@
       return pos;
   }
 
-<<<<<<< HEAD
   /// Select action for PathAgent inner type
   size_t SelectInnerAction(PathAgent &agent,
                            cse491::WorldGrid const &grid,
                            cse491::type_options_t const &type,
                            cse491::item_map_t const &item_set,
                            cse491::agent_map_t const &agent_set) {
-      return agent.SelectAction(grid, type, item_set, agent_set);
+    return agent.SelectAction(grid, type, item_set, agent_set);
   }
 
   /// Select action for AStarAgent inner type
@@ -336,44 +335,10 @@
                       cse491::agent_map_t const &agent_set) override {
     UpdateState();
     return std::visit([&]<TrackingAgentInner AgentInner>(AgentInner &agent) {
-                        return SelectInnerAction(agent, grid, type, item_set, agent_set);
-                      },
-                      inner_);
-  }
-=======
-	/// Select action for PathAgent inner type
-	size_t SelectInnerAction(PathAgent &agent,
-							 cse491::WorldGrid const &grid,
-							 cse491::type_options_t const &type,
-							 cse491::item_map_t const &item_set,
-							 cse491::agent_map_t const &agent_set) {
-		return agent.SelectAction(grid, type, item_set, agent_set);
-	}
-
-	/// Select action for AStarAgent inner type
-	size_t SelectInnerAction(AStarAgent &agent,
-							 cse491::WorldGrid const &grid,
-							 cse491::type_options_t const &type,
-							 cse491::item_map_t const &item_set,
-							 cse491::agent_map_t const &agent_set) {
-		auto next_pos = agent.GetNextPosition();
-		auto res = agent.SelectAction(grid, type, item_set, agent_set);
-		agent.SetPosition(next_pos);
-		return res;
-	}
-
-	/// Updates the internal state of the TrackingAgent and calls the internal agent's select action method
-	size_t SelectAction(cse491::WorldGrid const &grid,
-						cse491::type_options_t const &type,
-						cse491::item_map_t const &item_set,
-						cse491::agent_map_t const &agent_set) override {
-		UpdateState();
-		return std::visit([&]<TrackingAgentInner AgentInner>(AgentInner &agent) {
-							  return SelectInnerAction(agent, grid, type, item_set, agent_set);
-						  },
-						  inner_);
-	}
->>>>>>> bbf1fe87
+      return SelectInnerAction(agent, grid, type, item_set, agent_set);
+      },
+      inner_);
+  }
 
   /**
    * Set where this agent "patrol area" starts
