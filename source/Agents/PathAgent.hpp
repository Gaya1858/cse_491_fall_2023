/**
 * @file PathAgent.h
 * @author David Rackerby
 *
 * Agent to move in predefined path
 */

#ifndef GROUP_1_PROJECT_SOURCE_AGENTS_PATHAGENT_H_
#define GROUP_1_PROJECT_SOURCE_AGENTS_PATHAGENT_H_

#include <string>
#include <string_view>
#include <vector>

#include "../core/AgentBase.hpp"
#include "../core/GridPosition.hpp"
#include "AgentLibary.hpp"

namespace walle {

/**
 * Agent that has a user-defined custom movement pattern
 * Passed a sequence of to be sequentially applied as the agent is updated
 */
class PathAgent : public cse491::AgentBase {
protected:
  /// Collection of ways to offset the Agent's position
  /// @attention This is a *not* a sequence of direct coordinates on the
  /// WorldGrid, but a series of offsets
  std::vector<cse491::GridPosition> offsets_;

  /// Current index into offsets_
  int index_ = 0;

public:
  PathAgent() = delete;
<<<<<<< HEAD
  PathAgent(size_t id, std::string const& name);
  PathAgent(size_t id, std::string const& name, std::vector<cse491::GridPosition> && offsets);
  PathAgent(size_t id, std::string const& name, std::string_view commands);
=======
  PathAgent(size_t id, std::string const &name);
  PathAgent(size_t id, std::string const &name,
            std::vector<cse491::GridPosition> offsets);
  PathAgent(size_t id, std::string const &name, std::string_view commands);
>>>>>>> 684b41a1
  ~PathAgent() override = default;

  bool Initialize() override;

  void IncrementIndex();
  void DecrementIndex();

  [[nodiscard]] cse491::GridPosition CalcNextPos() const;

  virtual cse491::GridPosition UpdateAndGetNextPos(bool increment);

  size_t SelectAction(cse491::WorldGrid const&, cse491::type_options_t const&,
                      cse491::item_map_t const&, cse491::agent_map_t const&) override;

  [[nodiscard]] cse491::GridPosition GetNextPosition() override;

  PathAgent &SetPath(std::vector<cse491::GridPosition> &&offsets,
                     size_t start_index = 0);
  PathAgent &SetPath(std::string_view commands, size_t start_index = 0);

  [[nodiscard]] int GetIndex() const;
  [[nodiscard]] std::vector<cse491::GridPosition> const &GetPath() const;
  PathAgent &ResetIndex() {
    index_ = 0;
    return *this;
  }
};

} // namespace walle

#endif // GROUP_1_PROJECT_SOURCE_AGENTS_PATHAGENT_H_<|MERGE_RESOLUTION|>--- conflicted
+++ resolved
@@ -34,16 +34,10 @@
 
 public:
   PathAgent() = delete;
-<<<<<<< HEAD
-  PathAgent(size_t id, std::string const& name);
-  PathAgent(size_t id, std::string const& name, std::vector<cse491::GridPosition> && offsets);
-  PathAgent(size_t id, std::string const& name, std::string_view commands);
-=======
   PathAgent(size_t id, std::string const &name);
   PathAgent(size_t id, std::string const &name,
             std::vector<cse491::GridPosition> offsets);
   PathAgent(size_t id, std::string const &name, std::string_view commands);
->>>>>>> 684b41a1
   ~PathAgent() override = default;
 
   bool Initialize() override;
