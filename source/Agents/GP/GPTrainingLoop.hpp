
#pragma once

#include "../../core/AgentBase.hpp"
#include "../../core/WorldBase.hpp"
//#include "GPAgent.hpp"
#include "GPAgent_.hpp"


#include "CGPAgent.hpp"

#include <thread>
#include <iostream>
#include <vector>
#include <ranges>
#include <cmath>
#include <filesystem>
#include <chrono>


#include "tinyxml2.h"
//#include <algorithm>


namespace cowboys {

    template<class AgentType, class EnvironmentType>
    class GPTrainingLoop {
    private:
//        cse491::AgentBase& agent;
//        cse491::WorldBase& environment;

        std::vector<cse491::WorldBase *> environments;
        std::vector<std::vector<cowboys::GPAgent_ *>> agents;


        std::vector<std::vector<cse491::GridPosition>> TEMPinitialAgentPositions;


        std::vector<std::vector<double>> TEMPAgentFitness;

        tinyxml2::XMLDocument doc;
        tinyxml2::XMLDocument lastGenerationsDoc;


        tinyxml2::XMLElement* root = doc.NewElement("GPLoop");


        tinyxml2::XMLElement* rootTEMP = lastGenerationsDoc.NewElement("GPLoop");

    public:

        GPTrainingLoop() {

          doc.InsertFirstChild(root);
          resetMainTagLastGenerations();

        }

        void resetMainTagLastGenerations(){
          rootTEMP = lastGenerationsDoc.NewElement("GPLoop");
          lastGenerationsDoc.InsertFirstChild(rootTEMP);
        }

        void initialize(size_t numArenas = 5, size_t NumAgentsForArena = 100) {

//            static_assert(std::is_base_of<cse491::AgentBase, AgentType>::value, "AgentType must be derived from cse491::AgentBase");
//            static_assert(std::is_base_of<cse491::WorldBase, EnvironmentType>::value, "EnvironmentType must be derived from cse491::WorldBase");

          for (size_t i = 0; i < numArenas; ++i) {
            // instantiate a new environment
            environments.emplace_back(new EnvironmentType());

            agents.emplace_back(std::vector<cowboys::GPAgent_ *>());
            TEMPinitialAgentPositions.emplace_back(std::vector<cse491::GridPosition>());
            for (size_t j = 0; j < NumAgentsForArena; ++j) {

              cowboys::GPAgent_ &addedAgent = static_cast<cowboys::GPAgent_ &>(environments[i]->template AddAgent<AgentType>(
                      "Agent " + std::to_string(j)));
              addedAgent.SetPosition(0, 0);
              cse491::GridPosition position = addedAgent.GetPosition();

              TEMPinitialAgentPositions[i].emplace_back(position);

              agents[i].emplace_back(&addedAgent);

            }

          }

        }


        double simpleFitnessFunction(cse491::AgentBase &agent, cse491::GridPosition startPosition) {

          cse491::GridPosition currentPosition = agent.GetPosition();

          // Eucledian distance
          double distance = std::sqrt(std::pow(currentPosition.GetX() - startPosition.GetX(), 2) +
                                      std::pow(currentPosition.GetY() - startPosition.GetY(), 2));

          // Agent complexity, temporarily doing this in a bad way
          double complexity = 0;
          if (auto *cgp = dynamic_cast<CGPAgent *>(&agent)) {
            auto genotype = cgp->GetGenotype();
            complexity = std::divides<double>()(genotype.GetNumConnections(), genotype.GetNumPossibleConnections());
          }

          return distance - complexity;
        }


        void run(size_t numGenerations,
                 size_t numberOfTurns = 100,
                 size_t maxThreads = 0) {

          /// XML save filename data
          auto now = std::chrono::system_clock::now();
          std::time_t now_time = std::chrono::system_clock::to_time_t(now);

          // Format the date and time as a string (hour-minute-second)
          std::tm tm_time = *std::localtime(&now_time);
          std::ostringstream oss;
          oss << std::put_time(&tm_time, "%Y-%m-%d__%H_%M_%S");
          std::string dateTimeStr = oss.str();


          std::string relativePath = "../savedata/GPAgent/";
          std::filesystem::path absolutePath = std::filesystem::absolute(relativePath);
          std::filesystem::path normalizedAbsolutePath = std::filesystem::canonical(absolutePath);

          const std::string filename = "AgentData_" + dateTimeStr + ".xml";
          auto fullPath = normalizedAbsolutePath / filename;

          const std::string lastGenerationsFilename = "lastGenerations_" + dateTimeStr + ".xml";
          auto lastGenerationsFullPath = normalizedAbsolutePath / lastGenerationsFilename;



          for (size_t generation = 0; generation < numGenerations; ++generation) {

            std::vector<std::thread> threads;

            for (size_t arena = 0; arena < environments.size(); ++arena) {
              if (maxThreads == 0 || threads.size() < maxThreads) {
                threads.emplace_back(&GPTrainingLoop::runArena, this, arena, numberOfTurns);
              } else {
                // Wait for one of the existing threads to finish
                threads[0].join();
                threads.erase(threads.begin());
                threads.emplace_back(&GPTrainingLoop::runArena, this, arena, numberOfTurns);
              }
            }

            // Wait for all threads to finish
            for (auto &thread: threads) {
              thread.join();
              //progress for the threads
              std::cout << ".";

            }


            std::cout.flush();


            // calculate fitness
            ComputeFitness();

            // print average fitness
            double averageFitness = 0;
            double maxFitness = 0;

            std::pair<int, int> bestAgent = std::make_pair(-1, -1);
            int countMaxAgents = 0;
            for (size_t arena = 0; arena < environments.size(); ++arena) {
              for (size_t a = 0; a < agents[arena].size(); ++a) {
                averageFitness += TEMPAgentFitness[arena][a];
                if (TEMPAgentFitness[arena][a] > maxFitness) {
                  maxFitness = TEMPAgentFitness[arena][a];
                  bestAgent = std::make_pair(arena, a);
                  countMaxAgents = 1;
                }

                if (abs(TEMPAgentFitness[arena][a] - maxFitness) < 0.001) {
                  countMaxAgents++;
                }
              }
            }

            averageFitness /= (environments.size() * agents[0].size());

            std::cout << "Generation " << generation << " complete" << std::endl;
            std::cout << "Average fitness: " << averageFitness << " ";
            std::cout << "Max fitness: " << maxFitness << std::endl;
            std::cout << "Best agent: AGENT[" << bestAgent.first << "," << bestAgent.second << "] " << std::endl;
            cse491::GridPosition bestAgentPosition = agents[bestAgent.first][bestAgent.second]->GetPosition();
            std::cout << "Best Agent Final Position: " << bestAgentPosition.GetX() << "," << bestAgentPosition.GetY()
                      << std::endl;
            std::cout << "Number of agents with max fitness: " << countMaxAgents << std::endl;
            std::cout << "------------------------------------------------------------------" << std::endl;

            if (generation % 10 == 0){

<<<<<<< HEAD
              saveEverySoOften(fullPath.string());
              // std::cout << "@@@@@@@@@@@@@@@@@@@@@@  " << "DataSaved" << "  @@@@@@@@@@@@@@@@@@@@@@"  << std::endl;
=======
              saveEverySoOften(fullPath, lastGenerationsFullPath);
              lastGenerationsDoc.Clear();
              resetMainTagLastGenerations();

              std::cout << "@@@@@@@@@@@@@@@@@@@@@@  " << "DataSaved" << "  @@@@@@@@@@@@@@@@@@@@@@"  << std::endl;
>>>>>>> 1e0a34fc
            }


            serializeAgents(countMaxAgents, generation);

            GpLoopMutateHelper();


            resetEnvironments();

            // std::cout << "  ========= =========" << std::endl;

          }


<<<<<<< HEAD
          saveEverySoOften(fullPath.string());
          // std::cout << "@@@@@@@@@@@@@@@@@@@@@@  " << "DataSaved" << "  @@@@@@@@@@@@@@@@@@@@@@"  << std::endl;
=======
          saveEverySoOften(fullPath, lastGenerationsFullPath);
          std::cout << "@@@@@@@@@@@@@@@@@@@@@@  " << "DataSaved" << "  @@@@@@@@@@@@@@@@@@@@@@"  << std::endl;
>>>>>>> 1e0a34fc


        }

        void saveEverySoOften(std::string fullPath, std::string lastGenerationsFullPath) {



          if (doc.SaveFile(fullPath.c_str()) == tinyxml2::XML_SUCCESS) {
            // std::filesystem::path fullPath = std::filesystem::absolute("example.xml");
            std::cout << "XML file saved successfully to: " << fullPath << std::endl;
          } else {
            std::cout << "Error saving XML file." << std::endl;
          }

          if(lastGenerationsDoc.SaveFile(lastGenerationsFullPath.c_str()) == tinyxml2::XML_SUCCESS){
            std::cout << "XML file saved successfully to: " << "lastGenerations.xml" << std::endl;
          } else {
            std::cout << "Error saving XML file." << std::endl;
          }


        }


        void serializeAgents(int countMaxAgents, int generation, size_t topN = 5) {


          // sort based on fitness function
          std::vector<std::pair<int, int>> sortedAgents = std::vector<std::pair<int, int>>();

          for (size_t arena = 0; arena < environments.size(); ++arena) {
            for (size_t a = 0; a < agents[arena].size(); ++a) {
              sortedAgents.push_back(std::make_pair(arena, a));
            }
          }

          std::sort(sortedAgents.begin(), sortedAgents.end(),
                    [&](const std::pair<int, int> &a, const std::pair<int, int> &b) {
                        return TEMPAgentFitness[a.first][a.second] > TEMPAgentFitness[b.first][b.second];
                    });



          const char *tagName = ("generation_" + std::to_string(generation)).c_str();
          auto *generationTag = doc.NewElement(tagName);
          auto *lastGenerationsRoot = lastGenerationsDoc.NewElement(tagName);


          root->InsertFirstChild(generationTag);
          rootTEMP->InsertFirstChild(lastGenerationsRoot);

          for (int i = 0; i < std::min(sortedAgents.size(), topN); ++i) {
            auto [arenaIDX, agentIDX] = sortedAgents[i];
            agents[arenaIDX][agentIDX]->serialize(doc, generationTag, TEMPAgentFitness[arenaIDX][agentIDX]);

            agents[arenaIDX][agentIDX]->serialize(lastGenerationsDoc, lastGenerationsRoot, TEMPAgentFitness[arenaIDX][agentIDX]);
          }


        }


        void ComputeFitness() {
          for (size_t arena = 0; arena < environments.size(); ++arena) {
            TEMPAgentFitness.emplace_back(std::vector<double>());
            for (size_t a = 0; a < agents[arena].size(); ++a) {
              double fitness = simpleFitnessFunction(*agents[arena][a], TEMPinitialAgentPositions[arena][a]);
              TEMPAgentFitness[arena].push_back(fitness);
            }
          }
        }


        void GpLoopMutateHelper() {

          constexpr double ELITE_POPULATION_PERCENT = 0.05;
          constexpr double UNFIT_POPULATION_PERCENT = 0.1;

          // sort based on fitness function
          std::vector<std::pair<int, int>> sortedAgents = std::vector<std::pair<int, int>>();

          for (size_t arena = 0; arena < environments.size(); ++arena) {
            for (size_t a = 0; a < agents[arena].size(); ++a) {
              sortedAgents.push_back(std::make_pair(arena, a));
            }
          }
          const int ELITE_POPULATION_SIZE = int(ELITE_POPULATION_PERCENT * sortedAgents.size());


          double averageEliteFitness = 0;
          for (int i = 0; i < ELITE_POPULATION_SIZE; i++) {
            auto [arenaIDX, agentIDX] = sortedAgents[i];
            averageEliteFitness += TEMPAgentFitness[arenaIDX][agentIDX];
          }

          // std::cout << " --- average elite percent " << averageEliteFitness << "------ " << std::endl;


          std::sort(sortedAgents.begin(), sortedAgents.end(),
                    [&](const std::pair<int, int> &a, const std::pair<int, int> &b) {
                        return TEMPAgentFitness[a.first][a.second] > TEMPAgentFitness[b.first][b.second];
                    });


//      for (int i = 0; i < ELITE_POPULATION_SIZE; i++){
//        auto [arenaIDX, agentIDX] = sortedAgents[i];
//        std::cout << "-" << i <<  "elite:" << "[" << TEMPAgentFitness[arenaIDX][agentIDX] <<"]" ;
//      }

          const int MIDDLE_MUTATE_ENDBOUND = int(sortedAgents.size() * (1 - UNFIT_POPULATION_PERCENT));
          const int MIDDLE_MUTATE_STARTBOUND = int(ELITE_POPULATION_PERCENT * sortedAgents.size());


          for (int i = MIDDLE_MUTATE_STARTBOUND; i < MIDDLE_MUTATE_ENDBOUND; i++) {
            auto [arenaIDX, agentIDX] = sortedAgents[i];
            agents[arenaIDX][agentIDX]->MutateAgent(0.05);

            // if (i % (sortedAgents.size() / 10) == 0) {
            //   std::cout << " --- mutation " << " complete " << (i * 1.0 / sortedAgents.size()) << std::endl;
            // }
          }

          int unfitAgents = int(sortedAgents.size() * UNFIT_POPULATION_PERCENT);
          for (size_t i = MIDDLE_MUTATE_ENDBOUND; i < sortedAgents.size(); i++) {
            auto [arenaIDX, agentIDX] = sortedAgents[i];
            auto eliteINDEX = rand() % ELITE_POPULATION_SIZE;


            auto [eliteArenaIDX, eliteAgentIDX] = sortedAgents[eliteINDEX];
            agents[arenaIDX][agentIDX]->Copy(*agents[eliteArenaIDX][eliteAgentIDX]);

            agents[arenaIDX][agentIDX]->MutateAgent(0.01);
          }
//      printGrids();

          // std::cout << " --- mutation complete --- " << std::endl;
        }


        void printgrid(int arena) {
          auto &grid = environments[arena]->GetGrid();
          std::vector<std::string> symbol_grid(grid.GetHeight());


          const auto &type_options = environments[arena]->GetCellTypes();
          // Load the world into the symbol_grid;
          for (size_t y = 0; y < grid.GetHeight(); ++y) {
            symbol_grid[y].resize(grid.GetWidth());
            for (size_t x = 0; x < grid.GetWidth(); ++x) {
              symbol_grid[y][x] = type_options[grid.At(x, y)].symbol;
            }
          }


//      // Add in the agents / entities
//      for (const auto & entity_ptr : item_set) {
//        cse491::GridPosition pos = entity_ptr->GetPosition();
//        symbol_grid[pos.CellY()][pos.CellX()] = '+';
//      }


          const auto &agent_set = agents[arena];
          for (const auto &agent_ptr: agent_set) {
            cse491::GridPosition pos = agent_ptr->GetPosition();
            char c = '*';
            if (agent_ptr->HasProperty("symbol")) {
              c = agent_ptr->template GetProperty<char>("symbol");
            }
            symbol_grid[pos.CellY()][pos.CellX()] = c;
          }

          // Print out the symbol_grid with a box around it.
          std::cout << '+' << std::string(grid.GetWidth(), '-') << "+\n";
          for (const auto &row: symbol_grid) {
            std::cout << "|";
            for (char cell: row) {
              // std::cout << ' ' << cell;
              std::cout << cell;
            }
            std::cout << "|\n";
          }
        }


        void printGrids() {
          for (size_t arena = 0; arena < environments.size(); ++arena) {
            std::cout << "Arena " << arena << std::endl;
            printgrid(arena);
          }
        }


        void resetEnvironments() {

          for (size_t arena = 0; arena < environments.size(); ++arena) {
            for (size_t a = 0; a < agents[arena].size(); ++a) {
              agents[arena][a]->SetPosition(TEMPinitialAgentPositions[arena][a]);
              agents[arena][a]->reset();
            }
          }

          TEMPAgentFitness.clear();
        }

        void runArena(size_t arena, size_t numberOfTurns) {
          for (size_t turn = 0; turn < numberOfTurns; turn++) {
            environments[arena]->RunAgents();
            environments[arena]->UpdateWorld();
          }
        }

        ~GPTrainingLoop() = default;

    };
}<|MERGE_RESOLUTION|>--- conflicted
+++ resolved
@@ -202,16 +202,12 @@
 
             if (generation % 10 == 0){
 
-<<<<<<< HEAD
-              saveEverySoOften(fullPath.string());
-              // std::cout << "@@@@@@@@@@@@@@@@@@@@@@  " << "DataSaved" << "  @@@@@@@@@@@@@@@@@@@@@@"  << std::endl;
-=======
-              saveEverySoOften(fullPath, lastGenerationsFullPath);
+              saveEverySoOften(fullPath.string(), lastGenerationsFullPath.string());
               lastGenerationsDoc.Clear();
               resetMainTagLastGenerations();
 
               std::cout << "@@@@@@@@@@@@@@@@@@@@@@  " << "DataSaved" << "  @@@@@@@@@@@@@@@@@@@@@@"  << std::endl;
->>>>>>> 1e0a34fc
+
             }
 
 
@@ -227,13 +223,9 @@
           }
 
 
-<<<<<<< HEAD
-          saveEverySoOften(fullPath.string());
-          // std::cout << "@@@@@@@@@@@@@@@@@@@@@@  " << "DataSaved" << "  @@@@@@@@@@@@@@@@@@@@@@"  << std::endl;
-=======
-          saveEverySoOften(fullPath, lastGenerationsFullPath);
+
+          saveEverySoOften(fullPath.string(), lastGenerationsFullPath.string());
           std::cout << "@@@@@@@@@@@@@@@@@@@@@@  " << "DataSaved" << "  @@@@@@@@@@@@@@@@@@@@@@"  << std::endl;
->>>>>>> 1e0a34fc
 
 
         }
