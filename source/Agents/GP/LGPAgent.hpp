--- conflicted
+++ resolved
@@ -61,15 +61,6 @@
             {
                 instructionsList.push_back(std::make_tuple(possibleInstructionsList[dist(gen)], dist2(gen), dist2(gen)));
             }
-<<<<<<< HEAD
-            //for (auto i = 0; i < LISTSIZE; i++)
-            //{
-            //    std::cout << std::get<0>(instructionsList[i]) << " ";
-            //}
-            //std::cout << std::endl;
-=======
-
->>>>>>> a895b385
         }
 
         /// @brief Encodes the actions from an agent's action map into a vector of string, representing action names.
@@ -235,7 +226,6 @@
             return 0;
         }
 
-<<<<<<< HEAD
         std::string Export() {
             std::string encodedLists = "";
 
@@ -270,7 +260,7 @@
             return encodedLists;
         }
 
-        void serialize(tinyxml2::XMLDocument & doc, tinyxml2::XMLElement* parentElem, int fitness = -1) override
+        void Serialize(tinyxml2::XMLDocument & doc, tinyxml2::XMLElement* parentElem, int fitness = -1) override
         {
             auto agentElem = doc.NewElement("LGPAgent");
             parentElem->InsertEndChild(agentElem);
@@ -280,8 +270,7 @@
             if (fitness != -1)
                 listElem->SetAttribute("fitness", fitness);
             agentElem->InsertEndChild(listElem);
-=======
-        void Serialize(tinyxml2::XMLDocument &, tinyxml2::XMLElement *, int fitness = -1) override {}
+        }
 
         void PrintAgent() override {
           for (auto i = 0; i < LISTSIZE; i++)
@@ -289,7 +278,6 @@
             std::cout << std::get<0>(instructionsList[i]) << " ";
           }
           std::cout << std::endl;
->>>>>>> a895b385
         }
     };
 }