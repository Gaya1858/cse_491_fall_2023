
#pragma once

#include <vector>
#include <string>
#include <iostream>
#include <random>
#include <algorithm>
#include "../../core/AgentBase.hpp"
#include "GPAgentSensors.hpp"

#include "./GPAgentBase.hpp"

namespace cowboys
{
    const int LISTSIZE = 100;

    class LGPAgent : public GPAgentBase
    {
    protected:
        // A dictionary of actions and a dictionary of sensors
        // A sensor is a function that takes in a grid and returns a value (e.g. distance to nearest agent)

        // For example group 1 has a function for the shortest path

        std::vector<std::string> possibleInstructionsList = {};
        std::vector<std::string> actionsList = {};
        std::vector<std::string> operationsList = {"lessthan", "greaterthan", "equals"};
        std::vector<std::string> sensorsNamesList = {"getLeft", "getRight", "getUp", "getDown"};
        std::vector<int> resultsList = std::vector<int>(LISTSIZE);

        std::vector<std::tuple<std::string, int, int>> instructionsList = {};
        size_t currentInstructionIndex = 0;

        std::random_device rd;
        std::mt19937 gen;

    public:
        LGPAgent(size_t id, const std::string &name) : GPAgentBase(id, name)
        {
            gen = std::mt19937(rd());
        }

        ~LGPAgent() override = default;

        /// @brief This agent needs a specific set of actions to function.
        /// @return Success.
        bool Initialize() override
        {
            possibleInstructionsList = EncodeActions(action_map, sensorsNamesList, operationsList, actionsList);
            GenerateRandomActionList();
            return true;
        }

        void GenerateRandomActionList()
        {
            // generate a random list of actions
            std::uniform_int_distribution<size_t> dist(0, possibleInstructionsList.size() - 1);
            std::uniform_int_distribution<size_t> dist2(0, LISTSIZE - 1);
            for (int i = 0; i < LISTSIZE; i++)
            {
                instructionsList.push_back(std::make_tuple(possibleInstructionsList[dist(gen)], dist2(gen), dist2(gen)));
            }
            for (auto i = 0; i < LISTSIZE; i++)
            {
                std::cout << std::get<0>(instructionsList[i]) << " ";
            }
            std::cout << std::endl;
        }

        /// @brief Encodes the actions from an agent's action map into a vector of string, representing action names.
        /// @param action_map The action map from the agent.
        /// @return A vector of strings, representing action names.
        static std::vector<std::string> EncodeActions(const std::unordered_map<std::string, size_t> &action_map, const std::vector<std::string> &sensorsNamesList, const std::vector<std::string> &operationsList, std::vector<std::string> &actionsList)
        {
            std::vector<std::string> instructions;
            for (const auto &[action_name, action_id] : action_map)
            {
                instructions.push_back(action_name);
                actionsList.push_back(action_name);
            }
            for (const auto &sensor : operationsList)
            {
                instructions.push_back(sensor);
            }

            for (const auto &sensor : sensorsNamesList)
            {
                instructions.push_back(sensor);
            }

            return instructions;
        }


        void MutateAgent(double mutation_rate = 0.01) override
        {
            std::uniform_int_distribution<size_t> rnd_mutate(1, 100);
            std::uniform_int_distribution<size_t> dist(0, possibleInstructionsList.size() - 1);
            std::uniform_int_distribution<size_t> dist2(0, LISTSIZE - 1);

            for (auto i = 0; i < LISTSIZE; i++)
            {
                if (rnd_mutate(gen) / 100.0 <= mutation_rate)
                {
                    instructionsList[i] = std::make_tuple(possibleInstructionsList[dist(gen)], dist2(gen), dist2(gen));
                }
            }

            resultsList = std::vector<int>(LISTSIZE);
            currentInstructionIndex = 0;
        }

        /// @brief Get the instruction list for this agent.
        /// @return A const reference to the instruction list for this agent.
        const std::vector<std::tuple<std::string, int, int>> &GetInstructionsList(){ return instructionsList; }

        /// @brief Copies the behavior of another LGPAgent into this agent.
        /// @param other The LGPAgent to copy.
        void Configure(const LGPAgent &other) {
            instructionsList = other.instructionsList;
            possibleInstructionsList = other.possibleInstructionsList;
            actionsList = other.actionsList;
            operationsList = other.operationsList;
            sensorsNamesList = other.sensorsNamesList;
            resultsList = other.resultsList;
            currentInstructionIndex = other.currentInstructionIndex;
        }

<<<<<<< HEAD
        /// @brief Copy the behavior of another agent into this agent.
        /// @param other The agent to copy.
        void Copy(const GPAgent_ &other) override
        {
            assert(dynamic_cast<const LGPAgent *>(&other) != nullptr);
            Configure(dynamic_cast<const LGPAgent &>(other));
        }
=======
        void Copy(const GPAgentBase &other) override {}
>>>>>>> 650f60ab

        std::string Export() {
          return "";
        }

        size_t GetAction([[maybe_unused]] const cse491::WorldGrid &grid,
                            [[maybe_unused]] const cse491::type_options_t &type_options,
                            [[maybe_unused]] const cse491::item_map_t &item_set,
                            [[maybe_unused]] const cse491::agent_map_t &agent_set) override
        {
            std::string action;
            std::string sensor;
            std::string operation;
            auto instruction = instructionsList[currentInstructionIndex];
            int i = 0;

            if (currentInstructionIndex != 0)
            {
                resultsList[currentInstructionIndex - 1] = action_result;
            }
            else
            {
                resultsList[LISTSIZE - 1] = action_result;
            }

            while (i < LISTSIZE * 2 && action.empty())
            {
                if (std::find(actionsList.begin(), actionsList.end(), std::get<0>(instruction)) != actionsList.end())
                {
                    action = std::get<0>(instruction);
                }
                else if (std::find(sensorsNamesList.begin(), sensorsNamesList.end(), std::get<0>(instruction)) != sensorsNamesList.end())
                {
                    // the instruction is in the sensor list (getLeft, getRight, getUp, getDown)
                    sensor = std::get<0>(instruction);

                    SensorDirection direction = Sensors::getSensorDirectionEnum(sensor);
                    int distance = Sensors::wallDistance(grid, *this, direction);
                    resultsList[currentInstructionIndex - 1] = distance;
                }
                else
                {
                    // the instruction is an operation (lessthan, greaterthan, equals)
                    operation = std::get<0>(instruction);
                    if (operation == "lessthan")
                    {
                        if (std::get<1>(instruction) < std::get<2>(instruction))
                        {
                            resultsList[currentInstructionIndex] = 1;
                        }
                        else
                        {
                            resultsList[currentInstructionIndex] = 0;
                            ++currentInstructionIndex;
                        }
                    }
                    else if (operation == "greaterthan")
                    {
                        if (std::get<1>(instruction) > std::get<2>(instruction))
                        {
                            resultsList[currentInstructionIndex] = 1;
                        }
                        else
                        {
                            resultsList[currentInstructionIndex] = 0;
                            ++currentInstructionIndex;
                        }
                    }
                    else if (operation == "equals")
                    {
                        if (std::get<1>(instruction) == std::get<2>(instruction))
                        {
                            resultsList[currentInstructionIndex] = 1;
                        }
                        else
                        {
                            resultsList[currentInstructionIndex] = 0;
                            ++currentInstructionIndex;
                        }
                    }
                }

                ++currentInstructionIndex;
                if (currentInstructionIndex >= LISTSIZE)
                {
                    currentInstructionIndex = 0;
                }
                ++i;
                instruction = instructionsList[currentInstructionIndex];
            }
            if (!action.empty())
            {
                return action_map[action];
            }

            return 0;
        }

        void Serialize(tinyxml2::XMLDocument &, tinyxml2::XMLElement *, int fitness = -1) override {}
    };
}<|MERGE_RESOLUTION|>--- conflicted
+++ resolved
@@ -127,17 +127,13 @@
             currentInstructionIndex = other.currentInstructionIndex;
         }
 
-<<<<<<< HEAD
         /// @brief Copy the behavior of another agent into this agent.
         /// @param other The agent to copy.
-        void Copy(const GPAgent_ &other) override
+        void Copy(const GPAgentBase &other) override
         {
             assert(dynamic_cast<const LGPAgent *>(&other) != nullptr);
             Configure(dynamic_cast<const LGPAgent &>(other));
         }
-=======
-        void Copy(const GPAgentBase &other) override {}
->>>>>>> 650f60ab
 
         std::string Export() {
           return "";
