/**
 * This file is part of the Fall 2023, CSE 491 course project.
 * @file AStarAgent.hpp
 * @brief AStar Agent Class
 * @note Status: PROPOSAL
 * @author Matt Kight
 **/

#pragma once

#include "../core/AgentBase.hpp"
#include "AgentLibary.hpp"
#include <vector>

namespace walle {
<<<<<<< HEAD
/**
 * Class that describes a AStarAgent class
 */
class AStarAgent : public cse491::AgentBase {
 private:
  std::vector<cse491::GridPosition> path;       ///< Path this agent is taking
  cse491::GridPosition goal_position;           ///< Where the agent wants to end up
  int recalculate_after_x_turns = 100;          ///< How often agent recalculates moves
  int current_move_num = 0;                     ///< What move # we are currently on

 public:
  AStarAgent(size_t id, const std::string &name) : AgentBase(id, name) {
  }

  ~AStarAgent() = default;

  /// @brief This agent needs a specific set of actions to function.
  /// @return Success.
  bool Initialize() override {
    return HasAction("up") && HasAction("down") && HasAction("left") && HasAction("right");
  }

  /**
   * @brief Set where the agent should head towards
   * @param x x-coordinate of the goal position
   * @param y y-coordinate of the goal position
   */
  void SetGoalPosition(const double x, const double y) {
    goal_position = cse491::GridPosition(x, y);
  }

  /**
   * @brief Set where the agent should head towards
   * @param gp position agent should go towards
   */
  void SetGoalPosition(const cse491::GridPosition gp) {
    goal_position = gp;
  }
  /**
   * @brief Set how many moves should occur before recalculating path
   *  A lower number will react faster to updates in the world but will call A* search more often
   * @param recalculate How often path should be recalculated
   */
  void SetRecalculate(const int recalculate) {
    recalculate_after_x_turns = recalculate;
  }

  /**
   * @brief Update the path to go to goal position
   */
  void RecalculatePath() {
    path = GetShortestPath(GetPosition(), goal_position, GetWorld(), *this);
    current_move_num = 0;
  }
  /// Choose the action to take a step in the appropriate direction.
  size_t SelectAction(const cse491::WorldGrid & /*grid*/,
                      const cse491::type_options_t & /* type_options*/,
                      const cse491::item_map_t & /* item_map*/,
                      const cse491::agent_map_t & /* agent_map*/) override {
    // We are taking an action so another turn has passed
    ++current_move_num;
    // If the last step failed, or we need a new path the then regenerate the path
    if (action_result == 0 || path.empty() || current_move_num > recalculate_after_x_turns) {
      RecalculatePath();
    }
    // Return whatever action gets us closer to our goal
    if (!path.empty()) {
        path.pop_back();
      auto pos = path.back();
      //path.pop_back();
      if (pos == position.Above())
        return action_map["up"];
      if (pos == position.Below())
        return action_map["down"];
      if (pos == position.ToLeft())
        return action_map["left"];
      if (pos == position.ToRight())
        return action_map["right"];
    }
    return 0; // If no path then do not do anything
  }
};
};
=======
  
    /**
     * Class that describes a AStarAgent class
     */
    class AStarAgent : public cse491::AgentBase {
    private:
        std::vector<cse491::GridPosition> path; ///< Path this agent is taking
        cse491::GridPosition goal_position;     ///< Where the agent wants to end up
        int recalculate_after_x_turns = 100; ///< How often agent recalculates moves
        int current_move_num = 0;            ///< What move # we are currently on

    public:
        /// @brief Constructor for creating a new AStarAgent object
        /// @param id id of the agent
        /// @param name name of the agent
        AStarAgent(size_t id, const std::string &name) : AgentBase(id, name) {}

        ~AStarAgent() = default;

        /// @brief This agent needs a specific set of actions to function.
        /// @return Success.
        bool Initialize() override {
            return HasAction("up") && HasAction("down") && HasAction("left") &&
                HasAction("right");
        }

        /**
         * @brief Set where the agent should head towards
         * @param x x-coordinate of the goal position
         * @param y y-coordinate of the goal position
         */
        void SetGoalPosition(const double x, const double y) {
            goal_position = cse491::GridPosition(x, y);
        }

        /**
         * @brief Set where the agent should head towards
         * @param gp position agent should go towards
         */

        void SetGoalPosition(const cse491::GridPosition gp) {
            goal_position = gp;
        }

        /**
         * @brief gets the goal position and returns it
         * @return goal_position member variable
         */
        cse491::GridPosition GetGoalPosition() const {return goal_position; }

        /**
         * Returns the recalculate value
         * @return recalculated value
         */
        int GetRecalculateValue() const {return recalculate_after_x_turns; }

        /**
         * Gets the size of the current path
         * @return length of path
         */
        int GetPathLength() const {return path.size(); }


        /**
         * @brief Set how many moves should occur before recalculating path
         *  A lower number will react faster to updates in the world but will call A*
         * search more often
         * @param recalculate How often path should be recalculated
         */
        void SetRecalculate(const int recalculate) {
            recalculate_after_x_turns = recalculate;
        }

        /**
         * @brief Update the path to go to goal position
         */
        void RecalculatePath() {
            path = GetShortestPath(GetPosition(), goal_position, GetWorld(), *this);
            if (!path.empty()){path.pop_back();} // Remove the val that we are currently at
            current_move_num = 0;
        }

        /// @brief Get the next position to move to
        /// @return GridPosition to move to
        [[nodiscard]] cse491::GridPosition GetNextPosition() override {
            return !path.empty() ? path.back() : GetPosition();
        }

        /// Choose the action to take a step in the appropriate direction.
        size_t SelectAction(const cse491::WorldGrid & /*grid*/,
                            const cse491::type_options_t & /* type_options*/,
                            const cse491::item_map_t & /* item_map*/,
                            const cse491::agent_map_t & /* agent_map*/) override {
            // We are taking an action so another turn has passed
            ++current_move_num;
            // If the last step failed, or we need a new path the then regenerate the
            // path
            if (action_result == 0 || path.empty() ||
                current_move_num > recalculate_after_x_turns) {
            RecalculatePath();
            }
            // Return whatever action gets us closer to our goal
            if (!path.empty()) {
            auto pos = path.back();
            path.pop_back();
            if (pos == position.Above())
                return action_map["up"];
            if (pos == position.Below())
                return action_map["down"];
            if (pos == position.ToLeft())
                return action_map["left"];
            if (pos == position.ToRight())
                return action_map["right"];
            }
            return 0; // If no path then do not do anything
        }
    };
}; // namespace walle
>>>>>>> fcc1b9f1
<|MERGE_RESOLUTION|>--- conflicted
+++ resolved
@@ -13,91 +13,6 @@
 #include <vector>
 
 namespace walle {
-<<<<<<< HEAD
-/**
- * Class that describes a AStarAgent class
- */
-class AStarAgent : public cse491::AgentBase {
- private:
-  std::vector<cse491::GridPosition> path;       ///< Path this agent is taking
-  cse491::GridPosition goal_position;           ///< Where the agent wants to end up
-  int recalculate_after_x_turns = 100;          ///< How often agent recalculates moves
-  int current_move_num = 0;                     ///< What move # we are currently on
-
- public:
-  AStarAgent(size_t id, const std::string &name) : AgentBase(id, name) {
-  }
-
-  ~AStarAgent() = default;
-
-  /// @brief This agent needs a specific set of actions to function.
-  /// @return Success.
-  bool Initialize() override {
-    return HasAction("up") && HasAction("down") && HasAction("left") && HasAction("right");
-  }
-
-  /**
-   * @brief Set where the agent should head towards
-   * @param x x-coordinate of the goal position
-   * @param y y-coordinate of the goal position
-   */
-  void SetGoalPosition(const double x, const double y) {
-    goal_position = cse491::GridPosition(x, y);
-  }
-
-  /**
-   * @brief Set where the agent should head towards
-   * @param gp position agent should go towards
-   */
-  void SetGoalPosition(const cse491::GridPosition gp) {
-    goal_position = gp;
-  }
-  /**
-   * @brief Set how many moves should occur before recalculating path
-   *  A lower number will react faster to updates in the world but will call A* search more often
-   * @param recalculate How often path should be recalculated
-   */
-  void SetRecalculate(const int recalculate) {
-    recalculate_after_x_turns = recalculate;
-  }
-
-  /**
-   * @brief Update the path to go to goal position
-   */
-  void RecalculatePath() {
-    path = GetShortestPath(GetPosition(), goal_position, GetWorld(), *this);
-    current_move_num = 0;
-  }
-  /// Choose the action to take a step in the appropriate direction.
-  size_t SelectAction(const cse491::WorldGrid & /*grid*/,
-                      const cse491::type_options_t & /* type_options*/,
-                      const cse491::item_map_t & /* item_map*/,
-                      const cse491::agent_map_t & /* agent_map*/) override {
-    // We are taking an action so another turn has passed
-    ++current_move_num;
-    // If the last step failed, or we need a new path the then regenerate the path
-    if (action_result == 0 || path.empty() || current_move_num > recalculate_after_x_turns) {
-      RecalculatePath();
-    }
-    // Return whatever action gets us closer to our goal
-    if (!path.empty()) {
-        path.pop_back();
-      auto pos = path.back();
-      //path.pop_back();
-      if (pos == position.Above())
-        return action_map["up"];
-      if (pos == position.Below())
-        return action_map["down"];
-      if (pos == position.ToLeft())
-        return action_map["left"];
-      if (pos == position.ToRight())
-        return action_map["right"];
-    }
-    return 0; // If no path then do not do anything
-  }
-};
-};
-=======
   
     /**
      * Class that describes a AStarAgent class
@@ -215,5 +130,4 @@
             return 0; // If no path then do not do anything
         }
     };
-}; // namespace walle
->>>>>>> fcc1b9f1
+}; // namespace walle