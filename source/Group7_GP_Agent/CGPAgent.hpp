--- conflicted
+++ resolved
@@ -49,7 +49,6 @@
     CGPAgent(size_t id, const std::string &name, const CGPGenotype &genotype)
         : GPAgent_(id, name), genotype(genotype) {}
 
-<<<<<<< HEAD
 
     void printAgent() override {
       std::cout << "Genotype: " << genotype.Export() << std::endl;
@@ -75,12 +74,7 @@
       genotype.SetSeed(seed);
 
       MutateAgent();
-=======
-    /// @brief Setup graph.
-    /// @return Success.
-    bool Initialize() override {
-      MutateAgent(0.2);
->>>>>>> e0b3f0bb
+
       return true;
     }
 
