/**
 * This file is part of the Fall 2023, CSE 491 course project.
 * @brief An Agent based on genetic programming.
 * @note Status: PROPOSAL
 **/

#pragma once

#include <algorithm>
#include <cassert>
#include <iostream>
#include <string>
#include <unordered_map>

#include <random>

#include "GPAgent_.hpp"
#include "GraphBuilder.hpp"

namespace cowboys {
  /// Don't know the maximum size a state can be, arbitrary large number
  constexpr size_t INPUT_SIZE = 10;

  /// Number of computational layers for each agent
  constexpr size_t NUM_LAYERS = 5;

  /// The number of nodes in each layer
  constexpr size_t NUM_NODES_PER_LAYER = 10;

  /// The number of inputs for each node
  constexpr size_t NUM_NODE_INPUTS = 10;

  /// The number of layers preceding a node's layer that the node can reference
  constexpr size_t LAYERS_BACK = 2;

  /// @brief An agent based on cartesian genetic programming.
  class CGPAgent : public GPAgent_ {
  protected:
    /// The genotype for this agent.
    CGPGenotype genotype;

    /// The decision graph for this agent.
    std::unique_ptr<Graph> decision_graph;



  public:
    CGPAgent(size_t id, const std::string &name) : GPAgent_(id, name) {}
    CGPAgent(size_t id, const std::string &name, const CGPGenotype &genotype)
        : GPAgent_(id, name), genotype(genotype) {}


    void printAgent() override {
      std::cout << "Genotype: " << genotype.Export() << std::endl;
    }

    void MutateAgent(double mutation = 0.8) override {
      auto graph_builder = GraphBuilder();

      const std::string oldexport= genotype.Export();
      genotype.MutateDefault(mutation);
      const std::string newexport= genotype.Export();

      // Initialize the decision graph
      decision_graph = graph_builder.CartesianGraph(genotype, FUNCTION_SET);
    }
    /// @brief Setup graph.
    /// @return Success.
    bool Initialize() override {
<<<<<<< HEAD
      //grab the time to seed the genotype
      auto seed = std::chrono::system_clock::now().time_since_epoch().count();

      genotype = CGPGenotype({INPUT_SIZE, action_map.size(), NUM_LAYERS, NUM_NODES_PER_LAYER, LAYERS_BACK});
      genotype.SetSeed(seed);

      MutateAgent();

=======
      // Create a default genotype if none was provided in the constructor
      if (genotype.GetNumFunctionalNodes() == 0) {
        genotype = CGPGenotype({INPUT_SIZE, action_map.size(), NUM_LAYERS, NUM_NODES_PER_LAYER, LAYERS_BACK});
      }
      // Mutate the beginning genotype, might not want this.
      MutateAgent(0.2);
>>>>>>> 75cee4b9
      return true;
    }

    size_t GetAction(const cse491::WorldGrid &grid, const cse491::type_options_t &type_options,
                     const cse491::item_set_t &item_set, const cse491::agent_set_t &agent_set) override {
      auto inputs = EncodeState(grid, type_options, item_set, agent_set, this, extra_state);
      size_t action_to_take = decision_graph->MakeDecision(inputs, EncodeActions(action_map));
      return action_to_take;
    }




    /// @brief Get the genotype for this agent.
    /// @return A const reference to the genotype for this agent.
    const CGPGenotype &GetGenotype() const { return genotype; }

<<<<<<< HEAD
//    /// @brief Mutate this agent.
//    /// @param mutation_rate The mutation rate.
//    void MutateAgent(double mutation_rate) override {
//      // Create a default genotype if one wasn't provided
//      if (genotype.GetNumFunctionalNodes() == 0) {
//        genotype = CGPGenotype({INPUT_SIZE, action_map.size(), NUM_LAYERS, NUM_NODES_PER_LAYER, LAYERS_BACK})
//                       .MutateDefault(mutation_rate);
//      }
//
//      // Initialize the decision graph
//      decision_graph = GraphBuilder().CartesianGraph(genotype, FUNCTION_SET);
//    }
=======
    /// @brief Mutate this agent.
    /// @param mutation_rate The mutation rate.
    void MutateAgent(double mutation_rate) override {
      genotype.MutateDefault(mutation_rate);

      // Initialize the decision graph
      decision_graph = GraphBuilder().CartesianGraph(genotype, FUNCTION_SET);
    }
>>>>>>> 75cee4b9

    /// @brief Copies the genotype and behavior of another CGPAgent into this agent.
    /// @param other The CGPAgent to copy.
    void Configure(const CGPAgent &other) {
      genotype = other.GetGenotype();
      decision_graph = GraphBuilder().CartesianGraph(genotype, FUNCTION_SET);
    }

    /// @brief Copy the behavior of another agent into this agent.
    /// @param other The agent to copy.
    void Copy(const GPAgent_ &other) override {
      assert(dynamic_cast<const CGPAgent *>(&other) != nullptr);
      Configure(dynamic_cast<const CGPAgent &>(other));
    }
  };

} // End of namespace cowboys<|MERGE_RESOLUTION|>--- conflicted
+++ resolved
@@ -57,33 +57,22 @@
     void MutateAgent(double mutation = 0.8) override {
       auto graph_builder = GraphBuilder();
 
-      const std::string oldexport= genotype.Export();
+
       genotype.MutateDefault(mutation);
-      const std::string newexport= genotype.Export();
 
-      // Initialize the decision graph
       decision_graph = graph_builder.CartesianGraph(genotype, FUNCTION_SET);
     }
     /// @brief Setup graph.
     /// @return Success.
     bool Initialize() override {
-<<<<<<< HEAD
-      //grab the time to seed the genotype
-      auto seed = std::chrono::system_clock::now().time_since_epoch().count();
 
-      genotype = CGPGenotype({INPUT_SIZE, action_map.size(), NUM_LAYERS, NUM_NODES_PER_LAYER, LAYERS_BACK});
-      genotype.SetSeed(seed);
-
-      MutateAgent();
-
-=======
       // Create a default genotype if none was provided in the constructor
       if (genotype.GetNumFunctionalNodes() == 0) {
         genotype = CGPGenotype({INPUT_SIZE, action_map.size(), NUM_LAYERS, NUM_NODES_PER_LAYER, LAYERS_BACK});
       }
       // Mutate the beginning genotype, might not want this.
       MutateAgent(0.2);
->>>>>>> 75cee4b9
+
       return true;
     }
 
@@ -100,30 +89,7 @@
     /// @brief Get the genotype for this agent.
     /// @return A const reference to the genotype for this agent.
     const CGPGenotype &GetGenotype() const { return genotype; }
-
-<<<<<<< HEAD
-//    /// @brief Mutate this agent.
-//    /// @param mutation_rate The mutation rate.
-//    void MutateAgent(double mutation_rate) override {
-//      // Create a default genotype if one wasn't provided
-//      if (genotype.GetNumFunctionalNodes() == 0) {
-//        genotype = CGPGenotype({INPUT_SIZE, action_map.size(), NUM_LAYERS, NUM_NODES_PER_LAYER, LAYERS_BACK})
-//                       .MutateDefault(mutation_rate);
-//      }
-//
-//      // Initialize the decision graph
-//      decision_graph = GraphBuilder().CartesianGraph(genotype, FUNCTION_SET);
-//    }
-=======
-    /// @brief Mutate this agent.
-    /// @param mutation_rate The mutation rate.
-    void MutateAgent(double mutation_rate) override {
-      genotype.MutateDefault(mutation_rate);
-
-      // Initialize the decision graph
-      decision_graph = GraphBuilder().CartesianGraph(genotype, FUNCTION_SET);
-    }
->>>>>>> 75cee4b9
+    
 
     /// @brief Copies the genotype and behavior of another CGPAgent into this agent.
     /// @param other The CGPAgent to copy.
