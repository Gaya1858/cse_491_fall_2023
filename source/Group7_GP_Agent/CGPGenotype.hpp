--- conflicted
+++ resolved
@@ -215,7 +215,7 @@
   private:
     /// @brief Encodes the header into a string.
     /// @return The encoded header.
-<<<<<<< HEAD
+
     std::string EncodeHeader() {
 //      return std::format("{}{}{}{}{}{}{}{}{}", params.num_inputs, HEADER_SEP, params.num_outputs, HEADER_SEP,
 //                         params.num_layers, HEADER_SEP, params.num_nodes_per_layer, HEADER_SEP, params.layers_back);
@@ -223,11 +223,7 @@
       stream << params.num_inputs << HEADER_SEP << params.num_outputs << HEADER_SEP << params.num_layers << HEADER_SEP
              << params.num_nodes_per_layer << HEADER_SEP << params.layers_back;
       return stream.str();
-=======
-    std::string EncodeHeader() const {
-      return std::format("{}{}{}{}{}{}{}{}{}", params.num_inputs, HEADER_SEP, params.num_outputs, HEADER_SEP,
-                         params.num_layers, HEADER_SEP, params.num_nodes_per_layer, HEADER_SEP, params.layers_back);
->>>>>>> e0b3f0bb
+
     }
 
     /// @brief Decodes the header of the genotype.
