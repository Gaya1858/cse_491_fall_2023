//
// Created by Vincenzo on 10/18/2023.
//

#include "TextureHolder.hpp"

namespace i_2D
{
    /**
     * @brief Stores a texture under the given id/name;
     *
     * @param id Identifier used to reference this texture in the future.
     * @param file_name File to load the texture from.
     */
    void TextureHolder::LoadTexture(std::string id, std::string file_name) {
        // Load texture to pointer
        std::unique_ptr<sf::Texture> texture(new sf::Texture());
        if(!texture->loadFromFile(file_name))
        {
            throw std::runtime_error("Failed to load texture from: " + file_name);
        }

        // Insert the pointer to map with id as key
        textures_.insert(std::make_pair(id, std::move(texture)));
        return;
    }

    /**
     * @brief Returns a held texture matching the given id.
     *
     * @param id Identifier/Name of the texture stored.
     * @return The sf::Texture matching the id.
     */
    const sf::Texture &TextureHolder::GetTexture(std::string id) {
        // Find iterator of matching id (avoids copy of unique_ptr)
        auto got = textures_.find(id);
        // Return dereference unique_ptr found at iterator pair
        return *got->second;
    }

    /**
     * @brief This function loads texture for the maze world images - Default maze
     * @return std::map< name, texture> returns the map, key is the name of the texture and values is the actual texture
     */
    std::map<char, sf::Texture> TextureHolder::MazeTexture()
    {

        std::map<char, sf::Texture> textures;

        // Load textures

        LoadTexture("wallTexture", "../assets/walls/wall.png");
        LoadTexture("trollTexture", "../assets/agents/troll.png");
        LoadTexture("agentTexture", "../assets/agents/default-the-first.png");
        textures['#'] = GetTexture("wallTexture");
        textures['*'] = GetTexture("trollTexture");
        textures['@'] = GetTexture("agentTexture");
        return textures;
    }
    /**
     * @brief This function loads texture for the second world images group 4
     * @return std::map< name, texture> returns the map, key is the name of the texture and values is the actual texture
     */
    std::map<char, sf::Texture> TextureHolder::SecondWorldTexture()
    {

        std::map<char, sf::Texture> textures;

        // Load textures
        LoadTexture("wallTexture", "../assets/walls/wall.png");
        LoadTexture("trollTexture", "../assets/agents/troll.png");
        LoadTexture("agentTexture", "../assets/agents/witch-girl.png");
        LoadTexture("armourTexture", "../assets/weapons/leather_armor.png");
        LoadTexture("swordTexture", "../assets/weapons/longsword.png");
        LoadTexture("axeTexture", "../assets/weapons/w_axe_war.png");
        LoadTexture("daggerTexture", "../assets/weapons/dagger.png");
        LoadTexture("chestTexture", "../assets/weapons/chest_closed.png");
        LoadTexture("flagTexture", "../assets/weapons/flag.png");
        LoadTexture("pathTexture", "../assets/Ground_tiles/Grass2.png");

        textures['#'] = GetTexture("wallTexture");
        textures['*'] = GetTexture("trollTexture");
        textures['@'] = GetTexture("agentTexture");
        textures['+'] = GetTexture("armourTexture");
        textures['S'] = GetTexture("swordTexture");
        textures['A'] = GetTexture("axeTexture");
        textures['D'] = GetTexture("daggerTexture");
        textures['C'] = GetTexture("chestTexture");
        textures['g'] = GetTexture("flagTexture");
        textures[' '] = GetTexture("pathTexture");

        return textures;
    }
    /**
     * @brief This function loads texture for the manual world images group 8
     * @return std::map< name, texture> returns the map, key is the name of the texture and values is the actual texture
     */
    std::map<char, sf::Texture> TextureHolder::ManualWorldTexture()
    {

        std::map<char, sf::Texture> textures;

        // Load textures
        LoadTexture("wallTexture", "../assets/walls/brick_wall.png");
        LoadTexture("trollTexture", "../assets/agents/troll.png");
        LoadTexture("agentTexture", "../assets/agents/witch-girl.png");
        LoadTexture("treeTexture", "../assets/trees/tree1.png");
        LoadTexture("waterTexture", "../assets/Ground_tiles/water.jpg");
        LoadTexture("axeTexture", "../assets/weapons/w_axe_war_steel.png");
        LoadTexture("boatTexture", "../assets/weapons/Boat_color1_2.png");
        LoadTexture("pathTexture", "../assets/Ground_tiles/Sand1.png");
        LoadTexture("portal1Texture", "../assets/walls/portal1.png");
        LoadTexture("portal2Texture", "../assets/walls/portal2.png");
        LoadTexture("portal3Texture", "../assets/walls/portal3.png");
        LoadTexture("portal4Texture", "../assets/walls/portal4.png");
<<<<<<< HEAD
        LoadTexture("healthTexture", "../assets/walls/teleport.png");
        LoadTexture("rockTexture", "../assets/walls/gray_wall.png");
        LoadTexture("swordTexture", "../assets/weapons/longsword.png");
=======
>>>>>>> 847609bb
        textures['P'] = GetTexture("axeTexture");
        textures['U'] = GetTexture("boatTexture");
        textures['#'] = GetTexture("wallTexture");
        textures['*'] = GetTexture("trollTexture");
        textures['@'] = GetTexture("agentTexture");
        textures['^'] = GetTexture("treeTexture");
        textures['~'] = GetTexture("waterTexture");
        textures[' '] = GetTexture("pathTexture");
        textures['{'] = GetTexture("portal1Texture");
        textures['}'] = GetTexture("portal2Texture");
        textures['('] = GetTexture("portal3Texture");
        textures[')'] = GetTexture("portal4Texture");
<<<<<<< HEAD
        textures['j'] = GetTexture("healthTexture");
        textures['t'] = GetTexture("swordTexture");
        textures['$'] = GetTexture("rockTexture");
=======
>>>>>>> 847609bb

        return textures;
    }
    /**
     * @brief This function loads texture for the generative world images group 6
     * @return std::map< name, texture> returns the map, key is the name of the texture and values is the actual texture
     */
    std::map<char, sf::Texture> TextureHolder::GenerativeWorldTexture()
    {

        std::map<char, sf::Texture> textures;

        // Load textures
        LoadTexture("wallTexture", "../assets/walls/stone_wall02.png");
        LoadTexture("trollTexture", "../assets/agents/troll.png");
        LoadTexture("agentTexture", "../assets/agents/Character_03_Front.png");
        LoadTexture("tarTexture", "../assets/Ground_tiles/tar.jpg");
        LoadTexture("doorTexture", "../assets/walls/castledoors.png");
        LoadTexture("spikeTexture", "../assets/weapons/Individual_Spike.png");
        LoadTexture("keyTexture", "../assets/weapons/key.png");
        LoadTexture("pathTexture", "../assets/Ground_tiles/Dirt1.png");
        LoadTexture("bootTexture", "../assets/weapons/2.png");
        LoadTexture("shieldTexture", "../assets/weapons/shield.png");
        LoadTexture("teleportTexture", "../assets/walls/teleport.png");
        LoadTexture("armoryTexture", "../assets/weapons/steel_armor.png");
        LoadTexture("waterTexture", "../assets/Ground_tiles/water.jpg");
        LoadTexture("sandTexture", "../assets/Ground_tiles/Sand1.png");
        LoadTexture("grassTexture", "../assets/Ground_tiles/Grass2.png");
        LoadTexture("dirtTexture", "../assets/Ground_tiles/Dirt1.png");
        textures['~'] = GetTexture("dirtTexture");
        textures['M'] = GetTexture("grassTexture");
        textures['-'] = GetTexture("sandTexture");
        textures['W'] = GetTexture("waterTexture");
        textures['B'] = GetTexture("bootTexture");
        textures['X'] = GetTexture("spikeTexture");
        textures['O'] = GetTexture("tarTexture");
        textures['#'] = GetTexture("wallTexture");
        textures['*'] = GetTexture("trollTexture");
        textures['@'] = GetTexture("agentTexture");
        textures['D'] = GetTexture("doorTexture");
        textures['K'] = GetTexture("keyTexture");
        textures[' '] = GetTexture("pathTexture");
        textures['S'] = GetTexture("shieldTexture");
        textures['T'] = GetTexture("teleportTexture");
        textures['A'] = GetTexture("armoryTexture");

        return textures;
    }

}<|MERGE_RESOLUTION|>--- conflicted
+++ resolved
@@ -113,12 +113,9 @@
         LoadTexture("portal2Texture", "../assets/walls/portal2.png");
         LoadTexture("portal3Texture", "../assets/walls/portal3.png");
         LoadTexture("portal4Texture", "../assets/walls/portal4.png");
-<<<<<<< HEAD
         LoadTexture("healthTexture", "../assets/walls/teleport.png");
         LoadTexture("rockTexture", "../assets/walls/gray_wall.png");
         LoadTexture("swordTexture", "../assets/weapons/longsword.png");
-=======
->>>>>>> 847609bb
         textures['P'] = GetTexture("axeTexture");
         textures['U'] = GetTexture("boatTexture");
         textures['#'] = GetTexture("wallTexture");
@@ -131,12 +128,9 @@
         textures['}'] = GetTexture("portal2Texture");
         textures['('] = GetTexture("portal3Texture");
         textures[')'] = GetTexture("portal4Texture");
-<<<<<<< HEAD
         textures['j'] = GetTexture("healthTexture");
         textures['t'] = GetTexture("swordTexture");
         textures['$'] = GetTexture("rockTexture");
-=======
->>>>>>> 847609bb
 
         return textures;
     }
