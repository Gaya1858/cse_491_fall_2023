--- conflicted
+++ resolved
@@ -40,15 +40,10 @@
           char c = '+';
           if (item_ptr->HasProperty("symbol")) {
             c = item_ptr->GetProperty<char>("symbol");
-          }
-          symbol_grid[pos.CellY()][pos.CellX()] = c;
         }
-<<<<<<< HEAD
         if (grid.IsValid(pos)){
             symbol_grid[pos.CellY()][pos.CellX()] = c;
         }
-=======
->>>>>>> fcc1b9f1
       }
 
       for (const auto & [id, agent_ptr] : agent_map) {
@@ -108,11 +103,10 @@
         case 'a': case 'A': action_id = GetActionID("left");  break;
         case 's': case 'S': action_id = GetActionID("down");  break;
         case 'd': case 'D': action_id = GetActionID("right"); break;
-<<<<<<< HEAD
         case 't': case 'T': action_id = GetActionID("drop");  break;
-=======
         case 'h': case 'H': action_id = GetActionID("heal"); break;
-        case 't': case 'T': action_id = GetActionID("stats"); break;
+        // Can't have 2 cases for T, so we'll have to decide which one to change.
+        //case 't': case 'T': action_id = GetActionID("stats"); break;
         case 'c': case 'C': action_id = GetActionID("use_axe"); break;
         case 'v': case 'V': action_id = GetActionID("use_boat"); break;
         case 'f': case 'F': action_id = GetActionID("attack"); break;
@@ -120,7 +114,6 @@
         case 'b': case 'B': action_id = GetActionID("buff"); break;
         case 'r': case 'R': action_id = GetActionID("run"); break;
         case 'y': case 'Y': action_id = GetActionID("help"); break;
->>>>>>> fcc1b9f1
         case 'q': case 'Q': exit(0); // Quit!
       }
 
