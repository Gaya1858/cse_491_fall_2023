--- conflicted
+++ resolved
@@ -43,11 +43,11 @@
           }
           symbol_grid[pos.CellY()][pos.CellX()] = c;
         }
-<<<<<<< HEAD
+///// 
         if (!item_ptr->IsOwned())
           symbol_grid[pos.CellY()][pos.CellX()] = c;
-=======
->>>>>>> 6de1125d
+///// 
+
       }
 
       for (const auto & [id, agent_ptr] : agent_map) {
