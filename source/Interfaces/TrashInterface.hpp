--- conflicted
+++ resolved
@@ -109,9 +109,6 @@
         case 'a': case 'A': action_id = GetActionID("left");  break;
         case 's': case 'S': action_id = GetActionID("down");  break;
         case 'd': case 'D': action_id = GetActionID("right"); break;
-<<<<<<< HEAD
-        case 'q': case 'Q': exitCleanup(); // Quit!
-=======
         case 'h': case 'H': action_id = GetActionID("heal"); break;
         case 't': case 'T': action_id = GetActionID("stats"); break;
         case 'c': case 'C': action_id = GetActionID("use_axe"); break;
@@ -121,8 +118,7 @@
         case 'b': case 'B': action_id = GetActionID("buff"); break;
         case 'r': case 'R': action_id = GetActionID("run"); break;
         case 'y': case 'Y': action_id = GetActionID("help"); break;
-        case 'q': case 'Q': exit(0); // Quit!
->>>>>>> 1bd2df8c
+        case 'q': case 'Q': exitCleanup(); // Quit!
       }
 
       // If we waited for input, but don't understand it, notify the user.
