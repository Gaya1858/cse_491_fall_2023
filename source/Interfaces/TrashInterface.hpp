/**
 * This file is part of the Fall 2023, CSE 491 course project.
 * @brief A low-end text interface providing a bare-minimum level of interaction.
 * @note Status: PROPOSAL
 **/

#pragma once

#include <iostream>
#include <vector>

#include "../core/Data.hpp"
#include "../core/InterfaceBase.hpp"

namespace cse491 {

  class TrashInterface : public InterfaceBase {
  protected:
    bool wait_for_input = true;  ///< Should we pause and wait for the user to hit a key?

    // -- Helper Functions --
    void DrawGrid(const WorldGrid & grid, const type_options_t & type_options,
                  const item_map_t & item_map, const agent_map_t & agent_map)
    {
      std::vector<std::string> symbol_grid(grid.GetHeight());

      // Load the world into the symbol_grid;
      for (size_t y=0; y < grid.GetHeight(); ++y) {
        symbol_grid[y].resize(grid.GetWidth());
        for (size_t x=0; x < grid.GetWidth(); ++x) {
          symbol_grid[y][x] = type_options[ grid.At(x,y) ].symbol;
        }
      }

      // Add in the agents / entities
      for (const auto & [id, item_ptr] : item_map) {
        GridPosition pos = item_ptr->GetPosition();
        char c = '+';
        if (item_ptr->HasProperty("symbol")) {
            c = item_ptr->GetProperty<char>("symbol");
        }
        if (!item_ptr->IsOwned())
          symbol_grid[pos.CellY()][pos.CellX()] = c;
      }

      for (const auto & [id, agent_ptr] : agent_map) {
        GridPosition pos = agent_ptr->GetPosition();
        char c = '*';
        if(agent_ptr->HasProperty("symbol")){
          c = agent_ptr->GetProperty<char>("symbol");
        }
<<<<<<< HEAD
        if (!agent_ptr->HasProperty("deleted")){
=======
        if (!agent_ptr->HasProperty("Deleted"))
>>>>>>> ac64597b
          symbol_grid[pos.CellY()][pos.CellX()] = c;
      }

      // Print out the symbol_grid with a box around it.
      std::cout << '+' << std::string(grid.GetWidth(),'-') << "+\n";
      for (const auto & row : symbol_grid) {
        std::cout << "|";
        for (char cell : row) {
          // std::cout << ' ' << cell;
          std::cout << cell;
        }
        std::cout << "|\n";
      }
      std::cout << '+' << std::string(grid.GetWidth(),'-') << "+\n";
      std::cout << "\nYour move? ";
      std::cout.flush();
    }

  public:
    TrashInterface(size_t id, const std::string & name) : InterfaceBase(id, name) { }
    ~TrashInterface() = default; // Already virtual from Entity

    // -- AgentBase overrides --

    bool Initialize() override {
      return true;
    }

    size_t SelectAction(const WorldGrid & grid,
                        const type_options_t & type_options,
                        const item_map_t & item_map,
                        const agent_map_t & agent_map) override
    {
      // Update the current state of the world.
      DrawGrid(grid, type_options, item_map, agent_map);

      // See if there are any keys waiting in standard input (wait if needed)
      char input;
      do {
        std::cin >> input;
      } while (!std::cin && wait_for_input);

      // Respond to the user input...
      size_t action_id = 0;
      switch (input) {
        case 'w': case 'W': action_id = GetActionID("up");    break;
        case 'a': case 'A': action_id = GetActionID("left");  break;
        case 's': case 'S': action_id = GetActionID("down");  break;
        case 'd': case 'D': action_id = GetActionID("right"); break;
        case 'h': case 'H': action_id = GetActionID("heal"); break;
        case 't': case 'T': action_id = GetActionID("stats"); break;
        case 'c': case 'C': action_id = GetActionID("use_axe"); break;
        case 'v': case 'V': action_id = GetActionID("use_boat"); break;
        case 'f': case 'F': action_id = GetActionID("attack"); break;
        case 'g': case 'G': action_id = GetActionID("special"); break;
        case 'b': case 'B': action_id = GetActionID("buff"); break;
        case 'r': case 'R': action_id = GetActionID("run"); break;
        case 'y': case 'Y': action_id = GetActionID("help"); break;
        case 'q': case 'Q': exit(0); // Quit!
      }

      // If we waited for input, but don't understand it, notify the user.
      if (wait_for_input && action_id == 0) {
        std::cout << "Unknown key '" << input << "'." << std::endl;
      }

      // Do the action!
      return action_id;
    }

    void Notify(const std::string & message,
                const std::string & /*msg_type*/="none") override
    {
      std::cout << message << std::endl;
    }
  };

} // End of namespace cse491<|MERGE_RESOLUTION|>--- conflicted
+++ resolved
@@ -49,11 +49,7 @@
         if(agent_ptr->HasProperty("symbol")){
           c = agent_ptr->GetProperty<char>("symbol");
         }
-<<<<<<< HEAD
         if (!agent_ptr->HasProperty("deleted")){
-=======
-        if (!agent_ptr->HasProperty("Deleted"))
->>>>>>> ac64597b
           symbol_grid[pos.CellY()][pos.CellX()] = c;
       }
 
