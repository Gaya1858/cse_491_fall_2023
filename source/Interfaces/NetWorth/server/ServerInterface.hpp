/**
 * This file is part of the Fall 2023, CSE 491 course project.
 * @brief A networking interface that allows information to be sent across a  network
 * @note Status: PROTOTYPE
 **/

#pragma once

<<<<<<< HEAD
#include "../NetworkInterface.hpp"
#include "ServerManager.hpp"
=======
#include "Interfaces/NetWorth/NetworkInterface.hpp"
#include <string>
#include <sstream>
>>>>>>> 4efb92ec

namespace netWorth{
    using namespace sf;

    /**
     * The server that will be running and that allows clients to connect to
     */
    class ServerInterface : public NetworkingInterface {
        private:
            ServerManager *m_manager = nullptr;

        protected:

        public:
            /**
             * Default constructor (AgentBase)
             * @param id agent ID
             * @param name agent name
             */
            ServerInterface(size_t id, const std::string & name) : cse491::InterfaceBase(id, name),
                                                                   NetworkingInterface(id, name)
            {
                InitialConnection(m_ip, m_port);
            }

            bool Initialize() override {
                m_manager = GetProperty<ServerManager *>("server_manager");
                return true;
            }

            /**
             * The initial connection for the server to a client
             * @param sender address of the sender
             * @param port port of the connection
             * @return true if successful
             */
            bool InitialConnection(std::optional<IpAddress> &sender, unsigned short &port) {
                Packet send_pkt, recv_pkt;
                std::string str;

                std::cout << sf::IpAddress::getLocalAddress().value() << std::endl;
                BindSocket(m_socket, 55002);

                // Await client
                if (!ReceivePacket(recv_pkt, sender, port)) return false;

                recv_pkt >> str;
                std::cout << str << std::endl;
                std::cout << sender.value() << " has connected successfully." << std::endl;

                // Acknowledge client
                send_pkt << "Connection established.";
                if (!SendPacket(send_pkt, sender.value(), port)) return false;

                // await request for map
                if (!ReceivePacket(recv_pkt, sender, port)) return false;

                recv_pkt >> str;
                std::cout << str << std::endl;

                return true;
            }

            /**
             * The grid that will be sent to the client from the server after the connection
             * so the client can start asking to make moves
             * @param grid the grid to send to the server
             * @param type_options different cell types of the world
             * @param item_map the items that may be apart of the grid
             * @param agent_map the agents that may be apart of the grid
             * @return the grid that will be sent to the client
             */
            static Packet GridToPacket(const cse491::WorldGrid & grid,
                                       const cse491::type_options_t & type_options,
                                       const cse491::item_map_t & item_map,
                                       const cse491::agent_map_t & agent_map)
            {
                std::vector<std::string> packet_grid(grid.GetHeight());

                // Load the world into the symbol_grid;
                for (size_t y=0; y < grid.GetHeight(); ++y) {
                    packet_grid[y].resize(grid.GetWidth());
                    for (size_t x=0; x < grid.GetWidth(); ++x) {
                        packet_grid[y][x] = type_options[ grid.At(x,y) ].symbol;
                    }
                }

                // Add in the agents / entities
                for (const auto & [id, entity_ptr] : item_map) {
                    cse491::GridPosition pos = entity_ptr->GetPosition();
                    packet_grid[pos.CellY()][pos.CellX()] = '+';
                }

                for (const auto & [id, agent_ptr] : agent_map) {
                    cse491::GridPosition pos = agent_ptr->GetPosition();
                    char c = '*';
                    if(agent_ptr->HasProperty("symbol")){
                        c = agent_ptr->GetProperty<char>("symbol");
                    }
                    packet_grid[pos.CellY()][pos.CellX()] = c;
                }

                // Print out the symbol_grid with a box around it.
                std::ostringstream oss;
                oss << '+' << std::string(grid.GetWidth(),'-') << "+\n";
                for (const auto & row : packet_grid) {
                    oss << "|";
                    for (char cell : row) {
                        oss << cell;
                    }
                    oss << "|\n";
                }
                oss << '+' << std::string(grid.GetWidth(),'-') << "+\n";
                oss << "\nYour move? ";
                std::string gridString = oss.str();

                Packet gridPacket;
                gridPacket << gridString;

                return gridPacket;
            }

            /**
             * Choose action for player agent (mirror client agent)
             * @param grid the server-side grid
             * @param type_options different cell types of the world
             * @param item_map the items that may be apart of the grid
             * @param agent_map the agents that may be apart of the grid
             * @return action ID of the interface
             */
            size_t SelectAction(const cse491::WorldGrid & grid,
                                const cse491::type_options_t & type_options,
                                const cse491::item_map_t & item_set,
                                const cse491::agent_map_t & agent_set) override
            {
                // send action map to client
                sf::Packet send_pkt = m_manager->ActionMapToPacket();
                SendPacket(send_pkt, m_ip.value(), m_port);

                // print server-side map (for test purposes)
                sf::Packet map_pkt = GridToPacket(grid, type_options, item_set, agent_set);
                std::string map;
                map_pkt >> map;
                std::cout << map << std::endl;

                // receive player input
                sf::Packet recv_pkt;
              std::uint32_t action_id;

                ReceivePacket(recv_pkt, m_ip, m_port);
                //ProcessPacket(recv_pkt);
                recv_pkt >> action_id;

                // TODO: Figure out how to quit (client-side exit(0) in MainInterface upon q/esc)
    //            if (input == "quit") exit(0);

                return action_id;
            }

            /**
             * Process client input packet (just print action for now)
             * @param packet packet from client
             */
            void ProcessPacket(Packet packet) override {
                std::uint32_t str;
                packet >> str;
                std::cout << str << std::endl;
            }

    }; // End of class ServerInterface
} // End of namespace netWorth<|MERGE_RESOLUTION|>--- conflicted
+++ resolved
@@ -6,14 +6,10 @@
 
 #pragma once
 
-<<<<<<< HEAD
-#include "../NetworkInterface.hpp"
 #include "ServerManager.hpp"
-=======
 #include "Interfaces/NetWorth/NetworkInterface.hpp"
 #include <string>
 #include <sstream>
->>>>>>> 4efb92ec
 
 namespace netWorth{
     using namespace sf;
