--- conflicted
+++ resolved
@@ -6,29 +6,18 @@
 
 #pragma once
 
-<<<<<<< HEAD
-#include "../NetworkInterface.hpp"
-#include "ServerManager.hpp"
-=======
 #include "ServerManager.hpp"
 #include <thread>
 #include <sstream>
 #include "Interfaces/NetWorth/NetworkInterface.hpp"
->>>>>>> 1f663090
 
 namespace netWorth {
     using namespace sf;
 
     /**
-     * The server that will be running and that allows clients to connect to
+     * The server that will be running and that allows clients to connect to, acts as a sort of clone
      */
     class ServerInterface : public NetworkingInterface {
-<<<<<<< HEAD
-        private:
-            ServerManager *m_manager = nullptr;
-
-        protected:
-=======
     private:
         ServerManager* m_manager = nullptr;
 
@@ -91,7 +80,6 @@
 
             return true;
         }
->>>>>>> 1f663090
 
             /**
              * The grid that will be sent to the client from the server after the connection
@@ -102,110 +90,6 @@
              * @param agent_map the agents that may be apart of the grid
              * @return the grid that will be sent to the client
              */
-<<<<<<< HEAD
-            ServerInterface(size_t id, const std::string & name) : cse491::InterfaceBase(id, name),
-                                                                   NetworkingInterface(id, name)
-            {
-                InitialConnection(m_ip, m_port);
-            }
-
-            bool Initialize() override {
-                m_manager = GetProperty<ServerManager *>("server_manager");
-                return true;
-            }
-
-            /**
-             * The initial connection for the server to a client
-             * @param sender address of the sender
-             * @param port port of the connection
-             * @return true if successful
-             */
-            bool InitialConnection(std::optional<IpAddress> &sender, unsigned short &port) {
-                Packet send_pkt, recv_pkt;
-                std::string str;
-
-                std::cout << sf::IpAddress::getLocalAddress().value() << std::endl;
-                BindSocket(m_socket, 55002);
-
-                // Await client
-                if (!ReceivePacket(recv_pkt, sender, port)) return false;
-
-                recv_pkt >> str;
-                std::cout << str << std::endl;
-                std::cout << sender.value() << " has connected successfully." << std::endl;
-
-                // Acknowledge client
-                send_pkt << "Connection established.";
-                if (!SendPacket(send_pkt, sender.value(), port)) return false;
-
-                // await request for map
-                if (!ReceivePacket(recv_pkt, sender, port)) return false;
-
-                recv_pkt >> str;
-                std::cout << str << std::endl;
-
-                return true;
-            }
-
-            /**
-             * The grid that will be sent to the client from the server after the connection
-             * so the client can start asking to make moves
-             * @param grid the grid to send to the server
-             * @param type_options different cell types of the world
-             * @param item_map the items that may be apart of the grid
-             * @param agent_map the agents that may be apart of the grid
-             * @return the grid that will be sent to the client
-             */
-            static Packet GridToPacket(const cse491::WorldGrid & grid,
-                                       const cse491::type_options_t & type_options,
-                                       const cse491::item_map_t & item_map,
-                                       const cse491::agent_map_t & agent_map)
-            {
-                std::vector<std::string> packet_grid(grid.GetHeight());
-
-                // Load the world into the symbol_grid;
-                for (size_t y=0; y < grid.GetHeight(); ++y) {
-                    packet_grid[y].resize(grid.GetWidth());
-                    for (size_t x=0; x < grid.GetWidth(); ++x) {
-                        packet_grid[y][x] = type_options[ grid.At(x,y) ].symbol;
-                    }
-                }
-
-                // Add in the agents / entities
-                for (const auto & [id, entity_ptr] : item_map) {
-                    cse491::GridPosition pos = entity_ptr->GetPosition();
-                    packet_grid[pos.CellY()][pos.CellX()] = '+';
-                }
-
-                for (const auto & [id, agent_ptr] : agent_map) {
-                    cse491::GridPosition pos = agent_ptr->GetPosition();
-                    char c = '*';
-                    if(agent_ptr->HasProperty("symbol")){
-                        c = agent_ptr->GetProperty<char>("symbol");
-                    }
-                    packet_grid[pos.CellY()][pos.CellX()] = c;
-                }
-
-                // Print out the symbol_grid with a box around it.
-                std::ostringstream oss;
-                oss << '+' << std::string(grid.GetWidth(),'-') << "+\n";
-                for (const auto & row : packet_grid) {
-                    oss << "|";
-                    for (char cell : row) {
-                        oss << cell;
-                    }
-                    oss << "|\n";
-                }
-                oss << '+' << std::string(grid.GetWidth(),'-') << "+\n";
-                oss << "\nYour move? ";
-                std::string gridString = oss.str();
-
-                Packet gridPacket;
-                gridPacket << gridString;
-
-                return gridPacket;
-            }
-=======
             static Packet GridToPacket(const cse491::WorldGrid& grid,
                     const cse491::type_options_t& type_options,
                     const cse491::item_map_t& item_map,
@@ -256,7 +140,6 @@
                 return gridPacket;
             }
 
->>>>>>> 1f663090
 
             /**
              * Choose action for player agent (mirror client agent)
@@ -266,17 +149,10 @@
              * @param agent_map the agents that may be apart of the grid
              * @return action ID of the interface
              */
-<<<<<<< HEAD
-            size_t SelectAction(const cse491::WorldGrid & grid,
-                                const cse491::type_options_t & type_options,
-                                const cse491::item_map_t & item_set,
-                                const cse491::agent_map_t & agent_set) override
-=======
             size_t SelectAction(const cse491::WorldGrid& grid,
                     const cse491::type_options_t& type_options,
                     const cse491::item_map_t& item_set,
             const cse491::agent_map_t& agent_set) override
->>>>>>> 1f663090
             {
                 // send action map to client
                 sf::Packet send_pkt = m_manager->ActionMapToPacket();
@@ -297,11 +173,7 @@
                 recv_pkt >> action_id;
 
                 // TODO: Figure out how to quit (client-side exit(0) in MainInterface upon q/esc)
-<<<<<<< HEAD
-    //            if (input == "quit") exit(0);
-=======
                 //            if (input == "quit") exit(0);
->>>>>>> 1f663090
 
                 return action_id;
             }
@@ -310,18 +182,11 @@
              * Process client input packet (just print action for now)
              * @param packet packet from client
              */
-<<<<<<< HEAD
-            void ProcessPacket(Packet packet) override {
-                size_t str;
-                packet >> str;
-                std::cout << str << std::endl;
-=======
             void ProcessPacket(Packet packet)
             override{
                     size_t str;
                     packet >> str;
                     std::cout << str << std::endl;
->>>>>>> 1f663090
             }
 
         }; // End of class ServerInterface
