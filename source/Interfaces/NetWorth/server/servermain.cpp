--- conflicted
+++ resolved
@@ -14,10 +14,7 @@
 #include "../../../Worlds/MazeWorld.hpp"
 //#include "../NetworkInterface.hpp"
 #include "networkingworld.hpp"
-<<<<<<< HEAD
-=======
 #include "ServerPlayerInterface.hpp"
->>>>>>> 93df82d5
 
 int main()
 {
@@ -27,32 +24,21 @@
     std::shared_ptr<netWorth::NetworkMazeWorld> world = std::make_shared<netWorth::NetworkMazeWorld>();
     world->AddAgent<cse491::PacingAgent>("Pacer 1").SetPosition(3,1);
     world->AddAgent<cse491::PacingAgent>("Pacer 2").SetPosition(6,1);
-<<<<<<< HEAD
-    world->AddAgent<cse491::TrashInterface>("Interface").SetProperty("symbol", '@');
-=======
     world->AddAgent<NetWorth::ServerPlayerInterface>("Interface").SetProperty("symbol", '@');
->>>>>>> 93df82d5
 
     std::shared_ptr<netWorth::ServerInterface> serverInterface = std::make_shared<netWorth::ServerInterface>();
 
     world->SetServer(serverInterface);
 
     sf::UdpSocket * serverSocket = serverInterface->GetSocket();
-<<<<<<< HEAD
 
     std::cout << "Server IP Address: " << sf::IpAddress::getLocalAddress().value() << std::endl;
 
-=======
-
-    std::cout << "Server IP Address: " << sf::IpAddress::getLocalAddress().value() << std::endl;
-
->>>>>>> 93df82d5
     //Establish an initial connection
     // Receive a message from anyone
     sf::Packet send_pkt, recv_pkt;
     std::optional<sf::IpAddress> sender;
     unsigned short port;
-<<<<<<< HEAD
 
     if (!serverInterface->InitialConnection(sender, port)) return 1;
 
@@ -70,38 +56,8 @@
 
         if (serverSocket->receive(recv_pkt, sender, port) != sf::Socket::Status::Done) {
             std::cout << "Failure to receive" << std::endl;
-=======
-
-    if (!serverInterface->InitialConnection(sender, port)) return 1;
-
-    cse491::item_set_t item_set;
-    cse491::agent_set_t agent_set;
-    std::string input;
-
-    //Main game loop
-    while (true) {
-        sf::Packet gridPacket = world->GetGridPacket();
-        if (serverSocket->send(gridPacket, sender.value(), port) != sf::Socket::Status::Done) {
-            std::cout << "Could not send packet" << std::endl;
->>>>>>> 93df82d5
             return 1;
         }
-        
-        recv_pkt >> input;
-        std::cout << input << std::endl;
-
-<<<<<<< HEAD
-        if (input == "quit") break;
-    }
-
-    return 0;
-    
-=======
-        if (serverSocket->receive(recv_pkt, sender, port) != sf::Socket::Status::Done) {
-            std::cout << "Failure to receive" << std::endl;
-            return 1;
-        }
-
         recv_pkt >> input;
         std::cout << input << std::endl;
 
@@ -113,5 +69,4 @@
 
     return 0;
 
->>>>>>> 93df82d5
 }