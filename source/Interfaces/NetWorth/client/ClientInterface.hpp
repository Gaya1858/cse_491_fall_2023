/**
 * This file is part of the Fall 2023, CSE 491 course project.
 * @brief A networking interface that allows information to be sent across a  network
 * @note Status: PROTOTYPE
 **/

#pragma once

#include "Interfaces/NetWorth/NetworkInterface.hpp"
#include "Interfaces/TrashInterface.hpp"
#include "Interfaces/MainInterface.hpp"

namespace netWorth{
    /**
     * The interface of our client that will be interacting and connection with our server
     */
    using namespace sf;

    class ClientInterface : public NetworkingInterface, i_2D::MainInterface {
        private:

        protected:

        public:
            /**
             * Default constructor (AgentBase)
             * @param id agent ID
             * @param name agent name
             */
            ClientInterface(size_t id, const std::string & name) : cse491::InterfaceBase(id, name),
                                                                   NetworkingInterface(id, name),
                                                                   i_2D::MainInterface(id, name) {}

            /**
             * Establish connection with server, initializing interface
             * @return True if successful, false if error
             */
            bool Initialize() override {
                // resolve port and IP from entity properties
                m_ip = sf::IpAddress::resolve(NetworkingInterface::GetProperty<std::string>("ip"));
                m_port = NetworkingInterface::GetProperty<unsigned short>("port");

                Packet send_pkt, recv_pkt;
                std::string str;

                // send request message
                send_pkt << "New client requesting connection.";
                if (!SendPacket(send_pkt, m_ip.value(), m_port)) return false;

                // receive from server
                if (!ReceivePacket(recv_pkt, m_ip, m_port)) return false;

                // print received string (Connection established.)
                recv_pkt >> str;
                std::cout << str << std::endl;

                // request map to start send/receive loop
                send_pkt.clear();
                send_pkt << "Requesting map";
                if (!SendPacket(send_pkt, m_ip.value(), m_port)) return false;

                return true;
            }

<<<<<<< HEAD
            return action;
        }

    protected:

    public:
        /**
         * ClientInterface constructor (NetworkingInterface superclass)
         * @param ip_string String for destination IP address, make into IpAddress object
         * @param port Destination port number
         */
        ClientInterface(const std::string & ip_string,
                        unsigned short port) {
            m_dest_ip = IpAddress::resolve(ip_string);
            m_dest_port = port;
        }

        /**
         * Default destructor
         */
        ~ClientInterface() = default;

        /**
         * Establish connection with server
         * @return True if successful, false if error
         */
        bool EstablishConnection() {
            Packet send_pkt, recv_pkt;

            // send request message
            send_pkt << "New client requesting connection.";
            if (!SendPacket(send_pkt, m_dest_ip.value(), m_dest_port)) return false;

            // receive from server
            if (!ReceivePacket(recv_pkt, m_dest_ip, m_dest_port)) return false;

            // print received string (Connection established.)
            std::string str;
            recv_pkt >> str;
            std::cout << str << std::endl;

            return true;
        }

        /**
         * Game loop
         */
        void GameLoop() {
            Packet send_pkt, recv_pkt;
            std::string recv_str;

            cse491::WorldGrid grid;
            cse491::type_options_t type_options;
            cse491::item_map_t item_map;
            cse491::agent_map_t agent_map;
            std::string action;

            send_pkt << "Game started.";

            // ask for map
            if (!SendPacket(send_pkt, m_dest_ip.value(), m_dest_port)) return;

            while (action != "quit") {
                // receive map
                if (!ReceivePacket(recv_pkt, m_dest_ip, m_dest_port)) return;

                // print map
                recv_pkt >> recv_str;
                std::cout << std::endl << recv_str;

                // get user input
                action = GameLoop_GetInput();

                // TODO: Unpack recv_pkt into world grid, agent list, etc
                // We need to Serialize these classes...
                //recv_pkt >> grid >> type_options >> item_map >> agent_map;

                //action = mTrash->SelectAction(grid, type_options, item_map, agent_map);

                // send packet with action
                send_pkt.clear();
                send_pkt << action;
=======
            /**
             * Choose action for player agent
             * @param grid the client-side grid
             * @param type_options different cell types of the world
             * @param item_map the items that may be apart of the grid
             * @param agent_map the agents that may be apart of the grid
             * @return action ID of the interface
             */
            size_t SelectAction(const cse491::WorldGrid & grid,
                                const cse491::type_options_t & type_options,
                                const cse491::item_map_t & item_set,
                                const cse491::agent_map_t & agent_set) override
            {
                // Receive and draw map
                sf::Packet send_pkt, recv_pkt;
                std::string map;

                ReceivePacket(recv_pkt, m_ip, m_port);
                ProcessPacket(recv_pkt);

                // grab action ID from MainInterface
                size_t action_id = i_2D::MainInterface::SelectAction(grid, type_options,
                                                                     item_set, agent_set);
                std::cout << action_id << std::endl;

                // Send instruction to server
                send_pkt << action_id;
                SendPacket(send_pkt, m_ip.value(), m_port);

                // Do the action!
                return action_id;
            }
>>>>>>> a2a28a8e

            /**
             * Process packet from server (just print map for now)
             * @param packet packet from server
             */
            void ProcessPacket(Packet packet) override {
                std::string str;
                packet >> str;
                std::cout << str;
            }

    }; // End of ClientInterface
} // End of namespace NetWorth<|MERGE_RESOLUTION|>--- conflicted
+++ resolved
@@ -62,90 +62,7 @@
                 return true;
             }
 
-<<<<<<< HEAD
-            return action;
-        }
 
-    protected:
-
-    public:
-        /**
-         * ClientInterface constructor (NetworkingInterface superclass)
-         * @param ip_string String for destination IP address, make into IpAddress object
-         * @param port Destination port number
-         */
-        ClientInterface(const std::string & ip_string,
-                        unsigned short port) {
-            m_dest_ip = IpAddress::resolve(ip_string);
-            m_dest_port = port;
-        }
-
-        /**
-         * Default destructor
-         */
-        ~ClientInterface() = default;
-
-        /**
-         * Establish connection with server
-         * @return True if successful, false if error
-         */
-        bool EstablishConnection() {
-            Packet send_pkt, recv_pkt;
-
-            // send request message
-            send_pkt << "New client requesting connection.";
-            if (!SendPacket(send_pkt, m_dest_ip.value(), m_dest_port)) return false;
-
-            // receive from server
-            if (!ReceivePacket(recv_pkt, m_dest_ip, m_dest_port)) return false;
-
-            // print received string (Connection established.)
-            std::string str;
-            recv_pkt >> str;
-            std::cout << str << std::endl;
-
-            return true;
-        }
-
-        /**
-         * Game loop
-         */
-        void GameLoop() {
-            Packet send_pkt, recv_pkt;
-            std::string recv_str;
-
-            cse491::WorldGrid grid;
-            cse491::type_options_t type_options;
-            cse491::item_map_t item_map;
-            cse491::agent_map_t agent_map;
-            std::string action;
-
-            send_pkt << "Game started.";
-
-            // ask for map
-            if (!SendPacket(send_pkt, m_dest_ip.value(), m_dest_port)) return;
-
-            while (action != "quit") {
-                // receive map
-                if (!ReceivePacket(recv_pkt, m_dest_ip, m_dest_port)) return;
-
-                // print map
-                recv_pkt >> recv_str;
-                std::cout << std::endl << recv_str;
-
-                // get user input
-                action = GameLoop_GetInput();
-
-                // TODO: Unpack recv_pkt into world grid, agent list, etc
-                // We need to Serialize these classes...
-                //recv_pkt >> grid >> type_options >> item_map >> agent_map;
-
-                //action = mTrash->SelectAction(grid, type_options, item_map, agent_map);
-
-                // send packet with action
-                send_pkt.clear();
-                send_pkt << action;
-=======
             /**
              * Choose action for player agent
              * @param grid the client-side grid
@@ -178,7 +95,7 @@
                 // Do the action!
                 return action_id;
             }
->>>>>>> a2a28a8e
+
 
             /**
              * Process packet from server (just print map for now)
