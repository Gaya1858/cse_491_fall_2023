/**
 * @author : Team - 3
 * @date: 10/03/2023
 * MainInterface class creates a window and displays the default maze grid
 */
#include <map>
#include "MainInterface.hpp"

namespace i_2D {

    sf::Clock timer;
    float elapsedTime = 0.0f;

    /**
     * @brief Constructs a `MainInterface` object.
     *
     * @param id   The identifier for this interface.
     * @param name The name of this interface.
     */
    MainInterface::MainInterface(size_t id, const std::string &name) : InterfaceBase(id, name),
                                                                       mWindow(sf::VideoMode({1000, 800}),
                                                                               "Maze Window") {
        ///Font for all objects
        if (!mFont.loadFromFile("../../assets/font/ArialNarrow7.ttf")) {
            std::cout << "Error loading font file: ../assets/font/ArialNarrow7.ttf" << std::endl;
        }
        mMessageBoard = std::make_unique<MessageBoard>(mFont);
        mTextBox = std::make_unique<TextBox>(mFont);
        auto a = mWindow.getSize().x;
        auto b = mWindow.getSize().y;
        mMenu.initialize(mFont, sf::Vector2f{static_cast<float>(a), static_cast<float>(b)});
        ChooseTexture();
    }

    /**
     * @brief Creates a vector representation of the maze grid.
     *
     * @param grid         The WorldGrid representing the maze.
     * @param type_options The type options for symbols.
     * @param item_map     The map of ids to items in the maze.
     * @param agent_map    The map of ids to agents in the maze.
     *
     * @return A vector of strings representing the maze grid.
     */
    std::vector<std::string> MainInterface::CreateVectorMaze(

            const WorldGrid &grid, const type_options_t &type_options,
            const item_map_t &item_map, const agent_map_t &agent_map) {
        std::vector<std::string> symbol_grid(grid.GetHeight());
        mGridHeight = grid.GetHeight();
        mGridWidth = grid.GetWidth();
        // Load the world into the symbol_grid;
        for (size_t y = 0; y < grid.GetHeight(); ++y) {
            symbol_grid[y].resize(grid.GetWidth());
            for (size_t x = 0; x < grid.GetWidth(); ++x) {
                symbol_grid[y][x] = type_options[grid.At(x, y)].symbol;
            }
        }

        // Add in the entities
        for (const auto &[id, item_ptr]: item_map) {
            GridPosition pos = item_ptr->GetPosition();
            char c = '+';
            if (item_ptr->HasProperty("symbol")) {
                c = item_ptr->GetProperty<char>("symbol");
            }
            symbol_grid[pos.CellY()][pos.CellX()] = c;
        }

        // Add in the agents
        for (const auto &[id, agent_ptr]: agent_map) {
            GridPosition pos = agent_ptr->GetPosition();
            char c = '*';
            if (agent_ptr->HasProperty("symbol")) {
                c = agent_ptr->GetProperty<char>("symbol");
            }
            symbol_grid[pos.CellY()][pos.CellX()] = c;
        }
        return symbol_grid;
    }

    /**
     * @brief Calculates the size of each cell based on the window size and grid dimensions.
     *
     * @param grid The WorldGrid representing the maze.
     * @return sf::Vector2f The size of each cell as a 2D vector.
     */
    sf::Vector2f MainInterface::CalculateCellSize(const WorldGrid &grid) {
        float cellSizeWide, cellSizeTall;
        if (mGridSizeLarge) {
            cellSizeWide = mWindow.getSize().x / COL;
            cellSizeTall = mWindow.getSize().y / ROW;
        } else {
            cellSizeWide = mWindow.getSize().x / grid.GetWidth();
            cellSizeTall = mWindow.getSize().y / grid.GetHeight();
        }

        float cellSize = std::min(cellSizeWide, cellSizeTall);
        return sf::Vector2f(cellSize, cellSize);
    }

    /**
    * @brief Draws the maze grid and entities on the SFML window.
    *
    * @param grid         The WorldGrid representing the maze.
    * @param type_options The type options for symbols.
    * @param item_map     The map of ids to items in the maze.
    * @param agent_map    The map of ids to agents in t
    */
    void MainInterface::DrawGrid(const WorldGrid &grid, const type_options_t &type_options, const item_map_t &item_map,
                                 const agent_map_t &agent_map) {
        // Clear old drawing
        mWindow.clear(sf::Color::White);

        // Check player's position
        mPlayerPosition = sf::Vector2i(this->position.GetX(), this->position.GetY());

        // Create grid of symbols representing the world
        std::vector<std::string> symbol_grid;
        std::vector<std::string> default_grid = CreateVectorMaze(grid, type_options, item_map, agent_map);

        // Determine cell size
        sf::Vector2f cellSize = CalculateCellSize(grid);
        float drawSpaceWidth, drawSpaceHeight, drawCenterX, drawCenterY;
        CalculateDrawSpace(grid, cellSize.x, drawSpaceWidth,
                           drawSpaceHeight, drawCenterX, drawCenterY);

        if (mGridSizeLarge) {
            symbol_grid = LargeDisplayGrid(default_grid);
        } else {
            symbol_grid = default_grid;
        }

        // Create a render texture to draw the grid
        sf::RenderTexture renderTexture;
        renderTexture.create({static_cast<unsigned int>(drawSpaceWidth), static_cast<unsigned int>(drawSpaceHeight)});
        renderTexture.clear(sf::Color::White);

        for (size_t iterY = 0; iterY < symbol_grid.size(); ++iterY) {
            for (size_t iterX = 0; iterX < symbol_grid[0].size(); ++iterX) {
                float cellPosX = static_cast<float>(iterX) * cellSize.x;
                float cellPosY = static_cast<float>(iterY) * cellSize.y;
                char symbol = symbol_grid[iterY][iterX];

                sf::RectangleShape cellRect(sf::Vector2f(cellSize.x, cellSize.y));
                cellRect.setPosition(sf::Vector2f(cellPosX, cellPosY));

                sf::RectangleShape cell(sf::Vector2f(cellSize.x, cellSize.y));
                cell.setPosition(sf::Vector2f(cellPosX, cellPosY));

                SwitchCellSelect(renderTexture, cellRect, cell, symbol);
            }
        }
        renderTexture.display();
        DrawTimer();
        DrawHealthInfo();
        // Draw the texture to the window
        sf::Sprite sprite(renderTexture.getTexture());
        sprite.setPosition({drawCenterX, drawCenterY});
        mWindow.draw(sprite);

        // Display everything
        mTextBox->DrawTo(mWindow);
        mMessageBoard->DrawTo(mWindow);
        mMenu.drawto(mWindow);
        mWindow.display();
    }

    /**
     * @brief this function draws timer and checks the elapsed time and
     * shows remainder if the timer exceed above 5 seconds. and sestart the timer every move
     * the player makes.
     */
    void MainInterface::DrawTimer() {
        // Get elapsed time in seconds
        elapsedTime = timer.getElapsedTime().asSeconds();

        float testNum = 0.12345;
        std::string testStr = std::to_string(testNum);


        // Set up font and location
        sf::Text timerText(mFont);
        timerText.setCharacterSize(24);
        timerText.setPosition({750.0f, 75.0f}); // Adjust position as needed

        // Create text for current value
        timerText.setString("Time: " + std::to_string(elapsedTime) + " S");
        timerText.setFillColor(sf::Color::Blue);
        mWindow.draw(timerText);
    }

    void MainInterface::DrawHealthInfo()
    {
        //TODO fix this
//        // Reference health property
//        int health = GetProperty<int>("Health");
//
//        // Set text properties and draw
//        sf::Text healthText(mFont);
//        healthText.setCharacterSize(24);
//        healthText.setPosition({20.0f, 75.0f});
//        healthText.setFillColor(sf::Color::Green);
//        healthText.setString("Hp: " + std::to_string(health));
//        mWindow.draw(healthText);
    }

    /**
     * @brief Creates a 9x23 window of the symbol grid centered around the player's position.
     *
     * @param symbol_grid   The original symbol grid.
     * @return              A new symbol grid representing the 9x23 window.
     */
    std::vector<std::string> MainInterface::LargeDisplayGrid(const std::vector<std::string> &symbol_grid) {
        // Determine the top-left corner of the 9x23 window
        int topLeftX = std::max(0,
                                std::min(mPlayerPosition.x - COL / 2, static_cast<int>(symbol_grid[0].size()) - COL));
        int topLeftY = std::max(0, std::min(mPlayerPosition.y - ROW / 2, static_cast<int>(symbol_grid.size()) - ROW));

        // Create a new symbol grid for the 9x23 display window
        std::vector<std::string> display_grid;
        for (size_t iterY = 0; iterY < ROW; ++iterY) {
            std::string row;
            for (size_t iterX = 0; iterX < COL; ++iterX) {
                int posX = topLeftX + iterX;
                int posY = topLeftY + iterY;

                // Copy the symbol from symbol_grid to display_grid
                row.push_back(symbol_grid[posY][posX]);
            }
            display_grid.push_back(row);
        }

        return display_grid;
    }

    /**
     * @brief Calculates the total drawing space based on the grid dimensions and cell size and also the center position of the drawing space.
     *
     * @param grid The WorldGrid representing the maze.
     * @param cellSize The size of each cell in pixels.
     * @param drawSpaceWidth Reference to the variable to store the total width of the drawing space.
     * @param drawSpaceHeight Reference to the variable to store the total height of the drawing space.
     * @param drawCenterX Reference to the variable to store the x-coordinate of the center of the drawing space.
     * @param drawCenterY Reference to the variable to store the y-coordinate of the center of the drawing space.
     */
    void MainInterface::CalculateDrawSpace(const WorldGrid &grid, float cellSize, float &drawSpaceWidth,
                                           float &drawSpaceHeight, float &drawCenterX, float &drawCenterY) {
        if (mGridSizeLarge) {
            drawSpaceWidth = static_cast<float>(COL) * cellSize;
            drawSpaceHeight = static_cast<float>(ROW) * cellSize;
        } else {
            drawSpaceWidth = static_cast<float>(grid.GetWidth()) * cellSize;
            drawSpaceHeight = static_cast<float>(grid.GetHeight()) * cellSize;
        }

        drawCenterX = (mWindow.getSize().x - drawSpaceWidth) / 2.0f;
        drawCenterY = (mWindow.getSize().y - drawSpaceHeight) / 2.0f;
    }

    /**

    * @brief Handles user input for selecting actions.
    *
    * @param grid         The WorldGrid representing the maze.
    * @param type_options The type options for symbols.
    * @param item_map     The map of ids to items in the maze.
    * @param agent_map    The map of ids to agents in the maze.
    */
    size_t MainInterface::SelectAction(const WorldGrid &grid,
                                       const type_options_t &type_options,
                                       const item_map_t &item_map,
                                       const agent_map_t &agent_map) {
        // Initialize action_id and timer
        size_t action_id = 0;
        timer.restart();

        // While the timer is going
        while (mWindow.isOpen() && timer.getElapsedTime().asSeconds() < mInputWaitTime) {
            sf::Event event;
<<<<<<< HEAD
            size_t action_id = 0;
=======

            // Check through all events generated in this frame
>>>>>>> d5abd3bf
            while (mWindow.pollEvent(event)) {
                if (event.type == sf::Event::Closed) {
                    mWindow.close();
                    exit(0);

                } else if (event.type == sf::Event::TextEntered) {
                    if (mTextBox->IsSelected()) {
                        mTextBox->TypedOn(event);
                    }

                } else if (event.type == sf::Event::KeyPressed) {
<<<<<<< HEAD
                    return HandleKeyEvent(event);
                    //action_id = HandleKeyEvent(event);
=======
                    action_id = HandleKeyEvent(event);
>>>>>>> d5abd3bf

                } else if (event.type == sf::Event::Resized) {
                    HandleResize(event, grid);

                } else if (event.type == sf::Event::MouseMoved) {
                    mMenu.HandleMouseMove(mWindow);

                } else if (event.type == sf::Event::MouseButtonPressed) {
                    MouseClickEvent(event);

                }
            }

            // Check if a valid action was taken and return that if so
            if(action_id != 0)
            {
                return action_id;
            }

            // Otherwise update the screen drawing again...
            DrawGrid(grid, type_options, item_map, agent_map);

            //return action_id;
        }
        // The timer has ended or the window has been closed
        return 0;
    }

    /**
     * @brief Handles key events and returns the corresponding action ID.
     *
     * This function takes an SFML event as input and processes the key events.
     * It checks for specific key presses such as W, A, S, D, and Q, and returns the
     * action ID associated with the respective key. If the key is not recognized,
     * it notifies the user with a message.
     *
     * @param event The SFML event object containing the key event information.
     * @return size_t The action ID corresponding to the key event.
     */
    size_t MainInterface::HandleKeyEvent(const sf::Event &event) {
        size_t action_id = 0;
        switch (event.key.code) {
            case sf::Keyboard::Enter:
                if (!mTextBox->IsSelected()) {
                    mTextBox->SetSelected(true);
                } else {
                    mMessageBoard->Send(mTextBox->GetText());
                    mTextBox->SetString("");
                    mTextBox->SetSelected(false);
                }
                break;
            case sf::Keyboard::Escape:
                if (mTextBox->IsSelected()) {
                    mTextBox->SetSelected(false);
                    mTextBox->SetString("");
                }
                break;
            case sf::Keyboard::W:
                if (mTextBox->IsSelected())break;
                action_id = GetActionID("up");
                break;
            case sf::Keyboard::A:
                if (mTextBox->IsSelected())break;
                action_id = GetActionID("left");
                break;
            case sf::Keyboard::S:
                if (mTextBox->IsSelected())break;
                action_id = GetActionID("down");
                break;
            case sf::Keyboard::D:
                if (mTextBox->IsSelected())break;
                action_id = GetActionID("right");
                break;
            case sf::Keyboard::Up:
                action_id = GetActionID("up");
                break;
            case sf::Keyboard::Left:
                action_id = GetActionID("left");
                break;
            case sf::Keyboard::Down:
                action_id = GetActionID("down");
                break;
            case sf::Keyboard::Right:
                action_id = GetActionID("right");
                break;
            default:
                break; // The user pressed an unknown key.
        }
        // If we waited for input, but don't understand it, notify the user.
        if (action_id == 0 && !mTextBox->IsSelected()) {
            std::cout << "Unknown key." << std::endl;
        }
        // Do the action!
        return action_id;
    }

    /**
     * @brief Handles the window resize event
     *
     * Restricts window resizing if below a minimum size.
     * Matches the window's view to the new size of the window.
     *
     * @param event The SFML event object containing the resize event information.
     * @param grid The WorldGrid containing information on the world structure.
     */
    void MainInterface::HandleResize(const sf::Event &event, const WorldGrid &grid) {
        // Check size limits of window
        float widthWindow = event.size.width;
        float heightWindow = event.size.height;
        float widthMin, heightMin;
        if (mGridSizeLarge) {
            widthMin = COL * MIN_SIZE_CELL;
            heightMin = ROW * MIN_SIZE_CELL;
        } else {
            widthMin = grid.GetWidth() * MIN_SIZE_CELL;
            heightMin = grid.GetHeight() * MIN_SIZE_CELL;
        }

        widthWindow = std::max(widthWindow, widthMin);
        heightWindow = std::max(heightWindow, heightMin);

        mMenu.SetWorldSize(sf::Vector2f(widthWindow, heightWindow));
        if (mMenu.IsInventoryOpen()) {
            mMenu.DeconstructInventory();
            mMenu.ConstructInventory();
        }
        // Restrict window size if necessary
        if (widthWindow <= widthMin || heightWindow <= heightMin) {
            mWindow.setSize(sf::Vector2u(widthWindow, heightWindow));
        }

        // Resize the view to match window size to prevent deformation
        sf::FloatRect viewArea(sf::Vector2f(0, 0), sf::Vector2f(widthWindow, heightWindow));
        mWindow.setView(sf::View(viewArea));

        // Update TextBox position for resizing
        if (mTextBox) {
            // Define the percentage values for the position
            float xPosPercentage = 0.01f; // 5% of the window width
            float yPosPercentage = 0.9f;  // 80% of the window height

            // Calculate the actual position based on percentages
            float xPos = (widthWindow * xPosPercentage);
            float yPos = (heightWindow* yPosPercentage);

            // Set the position of your textbox
            mTextBox->SetPosition({ xPos, yPos});
        }
    }

    /*
     * This function chooses the world to load the texture for it's images
     * and sets the current texture map for drawing
     */
    void MainInterface::ChooseTexture() {
        if (GetName() == "Interface1") {
            mTexturesDefault = mTextureHolder.MazeTexture();
            mTexturesCurrent = mTexturesDefault;
        } else if (GetName() == "Interface") {
            mTexturesSecondWorld = mTextureHolder.SecondWorldTexture();
            mTexturesCurrent = mTexturesSecondWorld;
        } else if (GetName() == "Interface3") {
            mTexturesManualWorld = mTextureHolder.ManualWorldTexture();
            mTexturesCurrent = mTexturesManualWorld;
        } else if (GetName() == "Interface2") {
            mTexturesGenerativeWorld = mTextureHolder.GenerativeWorldTexture();
            mTexturesCurrent = mTexturesGenerativeWorld;
        }

    }

    /**
     * this function handles mouseclick event
     * @param event for mouse click
     */
    void MainInterface::MouseClickEvent(const sf::Event &event) {
        if (event.mouseButton.button == sf::Mouse::Left) {
            sf::Vector2f mousePos(static_cast<float>(event.mouseButton.x), static_cast<float>(event.mouseButton.y));

            // Check if the mouse click is inside the TextBox bounds
            if (mTextBox->Contains(mousePos)) {
                // Toggle the selected state of the TextBox
                mTextBox->SetSelected(!mTextBox->IsSelected());
            } else {
                // If the click is outside the TextBox, deselect it
                mTextBox->SetSelected(false);
            }

            // Check if the mouse is over specific menu items
            if (mMenu.GetMenu()[4]->isMouseOver(mWindow) or (mGridWidth == mGridHeight and mGridWidth > ROW)){
                mGridSizeLarge = true;
            } else if (mMenu.GetMenu()[3]->isMouseOver(mWindow)) {
                mGridSizeLarge = false;
            } else {
                // Handle mouse button press for the general menu
                mMenu.HandleMouseButtonPressed(mWindow);
            }
        }
    }

    /**
    * This is a helper function for DrawGrid. jsut using the switch statement to draw the grids
    * @param cellRect - cell for texture
    * @param cell  - cell for the solid
    * @param symbol  - symbol of the cell
    * @param renderTexture  - Texture for teh whole grid
    */
    void MainInterface::SwitchCellSelect(sf::RenderTexture &renderTexture, sf::RectangleShape &cellRect,
                                         sf::RectangleShape &cell, char symbol) {
        switch (symbol) {
            case '#':
                DrawWall(renderTexture, cellRect, mTexturesCurrent[symbol]);
                break;
            default:
                DrawAgentCell(renderTexture, cellRect, cell, mTexturesCurrent[symbol]);
                break;
        }
    }

    /**
     * @brief Draw the cell with Agent texture and specified color.
     * @param cellRect The rectangle shape of the cell.
     * @param cell The rectangle shape for the cell.
     * @param agent The agent texture.
     * @param renderTexture The Texture for the whole grid.
     */
    void MainInterface::DrawAgentCell(sf::RenderTexture &renderTexture, sf::RectangleShape &cellRect,
                                      sf::RectangleShape &cell, sf::Texture &agent) {
        cellRect.setTexture(&agent);
        cell.setTexture(&mTexturesCurrent[' ']);
        if (&agent == &mTexturesCurrent['+'] and GetName() == "Interface") {
            cellRect.setFillColor(sf::Color::Green);
        }
        renderTexture.draw(cell);
        renderTexture.draw(cellRect);
    }

    /**
     * @brief Draw the wall texture based on the provided parameters.
     *
     * @param cellRect The rectangle shape of the cell.
     * @param wallTexture The texture for the wall.
     * @param renderTexture The Texture for the whole grid
    */

    void
    MainInterface::DrawWall(sf::RenderTexture &renderTexture, sf::RectangleShape &cellRect, sf::Texture &wallTexture) {
        cellRect.setTexture(&wallTexture);
        renderTexture.draw(cellRect);
    }

    void MainInterface::setMInputWaitTime(double waitTime) {
        MainInterface::mInputWaitTime = waitTime;
    }


}<|MERGE_RESOLUTION|>--- conflicted
+++ resolved
@@ -278,12 +278,8 @@
         // While the timer is going
         while (mWindow.isOpen() && timer.getElapsedTime().asSeconds() < mInputWaitTime) {
             sf::Event event;
-<<<<<<< HEAD
-            size_t action_id = 0;
-=======
 
             // Check through all events generated in this frame
->>>>>>> d5abd3bf
             while (mWindow.pollEvent(event)) {
                 if (event.type == sf::Event::Closed) {
                     mWindow.close();
@@ -295,12 +291,7 @@
                     }
 
                 } else if (event.type == sf::Event::KeyPressed) {
-<<<<<<< HEAD
-                    return HandleKeyEvent(event);
-                    //action_id = HandleKeyEvent(event);
-=======
                     action_id = HandleKeyEvent(event);
->>>>>>> d5abd3bf
 
                 } else if (event.type == sf::Event::Resized) {
                     HandleResize(event, grid);
@@ -323,7 +314,6 @@
             // Otherwise update the screen drawing again...
             DrawGrid(grid, type_options, item_map, agent_map);
 
-            //return action_id;
         }
         // The timer has ended or the window has been closed
         return 0;
