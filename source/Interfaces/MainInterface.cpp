--- conflicted
+++ resolved
@@ -16,13 +16,8 @@
                                                                        mWindow(sf::VideoMode({1000, 800}),
                                                                                "Maze Window") {
         mMenu.initialize();
-<<<<<<< HEAD
-        mTextureHolder.LoadTexture("wallTexture", "../assets/walls/wall.png");
-        mTextureHolder.LoadTexture("agentTexture", "../assets/agents/troll.png");
-=======
 
         ChooseTexture();
->>>>>>> 27a739c7
     }
 
     /**
@@ -116,30 +111,7 @@
 
                 bool isVerticalWall = (iterY > 0 && symbol_grid[iterY - 1][iterX] == '#') ||
                                       (iterY < grid.GetHeight() - 1 && symbol_grid[iterY + 1][iterX] == '#');
-<<<<<<< HEAD
-                switch (symbol) {
-                    case '#':
-                        DrawWall(cellRect, wallTexture, isVerticalWall);
-                        break;
-
-                    case '*':
-                        DrawAgentCell(cellRect,cell, agentTexture,sf::Color::Cyan);
-                        break;
-
-                    case '@':
-                        DrawAgentCell(cellRect,cell,agentTexture,sf::Color::Red);
-                        break;
-
-                    case ' ':
-                        DrawEmptyCell(cellRect);
-                        break;
-
-                    default:
-                        DrawDefaultCell(cellRect);
-                        break;
-=======
                 SwitchCellSelect(cellRect, cell, symbol, isVerticalWall);
->>>>>>> 27a739c7
 
             }
         }
@@ -199,7 +171,7 @@
 
                 }else if(event.type == sf::Event::MouseWheelScrolled)
                 {
-                    HandleScroll(event);
+//                    HandleScroll(event);
                 }
             }
 
@@ -291,14 +263,6 @@
         sf::FloatRect viewArea(sf::Vector2f(0, 0), sf::Vector2f(widthWindow, heightWindow));
         mWindow.setView(sf::View(viewArea));
     }
-
-    void HandleScroll(sf::Event::MouseWheelScrollEvent event)
-    {
-//        bool zoomIn = event.delta > 0;
-//        std::cout<<zoomIn<<std::endl;
-    }
-
-
     /**
      * @brief Draw the wall texture based on the provided parameters.
      *
@@ -349,16 +313,10 @@
      * @param agent The agent texture.
      * @param color The color to be set for the cell.
      */
-<<<<<<< HEAD
-    void MainInterface::DrawAgentCell(sf::RectangleShape& cellRect, sf::RectangleShape& cell, sf::Texture& agent, sf::Color color) {
-        cellRect.setTexture(&mTextureHolder.GetTexture("agentTexture"));
-        cellRect.setFillColor(color);
-=======
 
     void MainInterface::DrawAgentCell(sf::RectangleShape& cellRect, sf::RectangleShape& cell, sf::Texture& agent) {
         cellRect.setTexture(&agent);
 
->>>>>>> 27a739c7
         cell.setFillColor(sf::Color::Black);
         mWindow.draw(cell);
         mWindow.draw(cellRect);
