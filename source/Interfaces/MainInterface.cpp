/**
 * @author : Team - 3
 * @date: 10/03/2023
 * MainInterface class creates a window and displays the default maze grid
 */
#include <map>
#include "MainInterface.hpp"

namespace i_2D {

    sf::Clock timer;
    float elapsedTime = 0.0f;

    /**
     * @brief Constructs a `MainInterface` object.
     *
     * @param id   The identifier for this interface.
     * @param name The name of this interface.
     */
    MainInterface::MainInterface(size_t id, const std::string &name) : InterfaceBase(id, name),
                                                                       mWindow(sf::VideoMode({1000, 800}),
                                                                               "Maze Window") {
        ///Font for all objects
        if (!mFont.loadFromFile("../../assets/font/ArialNarrow7.ttf")) {
            std::cout << "Error loading font file: ../assets/font/ArialNarrow7.ttf" << std::endl;
        }
        mMessageBoard = std::make_unique<MessageBoard>(mFont);
        mTextBox = std::make_unique<TextBox>(mFont);
        auto a = mWindow.getSize().x;
        auto b = mWindow.getSize().y;
        mMenu.initialize(mFont, sf::Vector2f{static_cast<float>(a), static_cast<float>(b)});
        ChooseTexture();
    }

    /**
     * @brief Creates a vector representation of the maze grid.
     *
     * @param grid         The WorldGrid representing the maze.
     * @param type_options The type options for symbols.
     * @param item_map     The map of ids to items in the maze.
     * @param agent_map    The map of ids to agents in the maze.
     *
     * @return A vector of strings representing the maze grid.
     */
    std::vector<std::string> MainInterface::CreateVectorMaze(

            const WorldGrid &grid, const type_options_t &type_options,
            const item_map_t &item_map, const agent_map_t &agent_map) {
        std::vector<std::string> symbol_grid(grid.GetHeight());
        mGridHeight = grid.GetHeight();
        mGridWidth = grid.GetWidth();
        // Load the world into the symbol_grid;
        for (size_t y = 0; y < grid.GetHeight(); ++y) {
            symbol_grid[y].resize(grid.GetWidth());
            for (size_t x = 0; x < grid.GetWidth(); ++x) {
                symbol_grid[y][x] = type_options[grid.At(x, y)].symbol;
            }
        }

        // Add in the entities
        for (const auto &[id, item_ptr]: item_map) {
            GridPosition pos = item_ptr->GetPosition();
            char c = '+';
            if (item_ptr->HasProperty("symbol")) {
                c = item_ptr->GetProperty<char>("symbol");
            }
<<<<<<< HEAD
            if (!item_ptr->IsOwned()){
                symbol_grid[pos.CellY()][pos.CellX()] = c;
            }
=======
            if (!item_ptr->IsOwned())
                symbol_grid[pos.CellY()][pos.CellX()] = c;
>>>>>>> ac64597b
        }

        // Add in the agents
        for (const auto &[id, agent_ptr]: agent_map) {
            GridPosition pos = agent_ptr->GetPosition();
            char c = '*';
            if (agent_ptr->HasProperty("symbol")) {
                c = agent_ptr->GetProperty<char>("symbol");
            }
<<<<<<< HEAD
            if (!agent_ptr->HasProperty("deleted")){
                symbol_grid[pos.CellY()][pos.CellX()] = c;
            }
=======
            if (!agent_ptr->HasProperty("Deleted"))
                symbol_grid[pos.CellY()][pos.CellX()] = c;
>>>>>>> ac64597b
        }
        return symbol_grid;
    }

    /**
     * @brief Calculates the size of each cell based on the window size and grid dimensions.
     *
     * @param grid The WorldGrid representing the maze.
     * @return sf::Vector2f The size of each cell as a 2D vector.
     */
    sf::Vector2f MainInterface::CalculateCellSize(const WorldGrid &grid) {
        float cellSizeWide, cellSizeTall;
        if (mGridSizeLarge) {
            cellSizeWide = mWindow.getSize().x / COL;
            cellSizeTall = mWindow.getSize().y / ROW;
        } else {
            cellSizeWide = mWindow.getSize().x / grid.GetWidth();
            cellSizeTall = mWindow.getSize().y / grid.GetHeight();
        }

        float cellSize = std::min(cellSizeWide, cellSizeTall);
        return sf::Vector2f(cellSize, cellSize);
    }

    /**
    * @brief Draws the maze grid and entities on the SFML window.
    *
    * @param grid         The WorldGrid representing the maze.
    * @param type_options The type options for symbols.
    * @param item_map     The map of ids to items in the maze.
    * @param agent_map    The map of ids to agents in t
    */
    void MainInterface::DrawGrid(const WorldGrid &grid, const type_options_t &type_options, const item_map_t &item_map,
                                 const agent_map_t &agent_map) {
        // Clear old drawing
        mWindow.clear(sf::Color::White);

        // Check player's position
        mPlayerPosition = sf::Vector2i(this->position.GetX(), this->position.GetY());

        // Create grid of symbols representing the world
        std::vector<std::string> symbol_grid;
        std::vector<std::string> default_grid = CreateVectorMaze(grid, type_options, item_map, agent_map);

        // Determine cell size
        sf::Vector2f cellSize = CalculateCellSize(grid);
        float drawSpaceWidth, drawSpaceHeight, drawCenterX, drawCenterY;
        CalculateDrawSpace(grid, cellSize.x, drawSpaceWidth,
                           drawSpaceHeight, drawCenterX, drawCenterY);

        if (mGridSizeLarge) {
            symbol_grid = LargeDisplayGrid(default_grid);
        } else {
            symbol_grid = default_grid;
        }

        // Create a render texture to draw the grid
        sf::RenderTexture renderTexture;
        renderTexture.create({static_cast<unsigned int>(drawSpaceWidth), static_cast<unsigned int>(drawSpaceHeight)});
        renderTexture.clear(sf::Color::White);

        for (size_t iterY = 0; iterY < symbol_grid.size(); ++iterY) {
            for (size_t iterX = 0; iterX < symbol_grid[0].size(); ++iterX) {
                float cellPosX = static_cast<float>(iterX) * cellSize.x;
                float cellPosY = static_cast<float>(iterY) * cellSize.y;
                char symbol = symbol_grid[iterY][iterX];

                sf::RectangleShape cellRect(sf::Vector2f(cellSize.x, cellSize.y));
                cellRect.setPosition(sf::Vector2f(cellPosX, cellPosY));

                sf::RectangleShape cell(sf::Vector2f(cellSize.x, cellSize.y));
                cell.setPosition(sf::Vector2f(cellPosX, cellPosY));

                SwitchCellSelect(renderTexture, cellRect, cell, symbol);
            }
        }
        renderTexture.display();
        DrawTimer();
        DrawHealthInfo();
        // Draw the texture to the window
        sf::Sprite sprite(renderTexture.getTexture());
        sprite.setPosition({drawCenterX, drawCenterY});
        mWindow.draw(sprite);

        // Display everything
        mTextBox->DrawTo(mWindow);
        mMessageBoard->DrawTo(mWindow);
        mMenu.drawto(mWindow);
        mWindow.display();
    }

    /**
     * @brief this function draws timer and checks the elapsed time and
     * shows remainder if the timer exceed above 5 seconds. and sestart the timer every move
     * the player makes.
     */
    void MainInterface::DrawTimer() {
        // Get elapsed time in seconds
        elapsedTime = timer.getElapsedTime().asSeconds();

        float testNum = 0.12345;
        std::string testStr = std::to_string(testNum);


        // Set up font and location
        sf::Text timerText(mFont);
        timerText.setCharacterSize(24);
        timerText.setPosition({750.0f, 75.0f}); // Adjust position as needed

        // Create text for current value
        timerText.setString("Time: " + std::to_string(elapsedTime) + " S");
        timerText.setFillColor(sf::Color::Blue);
        mWindow.draw(timerText);
    }

    void MainInterface::DrawHealthInfo()
    {
        //TODO fix this
//        // Reference health property
//        int health = GetProperty<int>("Health");
//
//        // Set text properties and draw
//        sf::Text healthText(mFont);
//        healthText.setCharacterSize(24);
//        healthText.setPosition({20.0f, 75.0f});
//        healthText.setFillColor(sf::Color::Green);
//        healthText.setString("Hp: " + std::to_string(health));
//        mWindow.draw(healthText);
    }

    /**
     * @brief Creates a 9x23 window of the symbol grid centered around the player's position.
     *
     * @param symbol_grid   The original symbol grid.
     * @return              A new symbol grid representing the 9x23 window.
     */
    std::vector<std::string> MainInterface::LargeDisplayGrid(const std::vector<std::string> &symbol_grid) {
        // Determine the top-left corner of the 9x23 window
        int topLeftX = std::max(0,
                                std::min(mPlayerPosition.x - COL / 2, static_cast<int>(symbol_grid[0].size()) - COL));
        int topLeftY = std::max(0, std::min(mPlayerPosition.y - ROW / 2, static_cast<int>(symbol_grid.size()) - ROW));

        // Create a new symbol grid for the 9x23 display window
        std::vector<std::string> display_grid;
        for (size_t iterY = 0; iterY < ROW; ++iterY) {
            std::string row;
            for (size_t iterX = 0; iterX < COL; ++iterX) {
                int posX = topLeftX + iterX;
                int posY = topLeftY + iterY;

                // Copy the symbol from symbol_grid to display_grid
                row.push_back(symbol_grid[posY][posX]);
            }
            display_grid.push_back(row);
        }

        return display_grid;
    }

    /**
     * @brief Calculates the total drawing space based on the grid dimensions and cell size and also the center position of the drawing space.
     *
     * @param grid The WorldGrid representing the maze.
     * @param cellSize The size of each cell in pixels.
     * @param drawSpaceWidth Reference to the variable to store the total width of the drawing space.
     * @param drawSpaceHeight Reference to the variable to store the total height of the drawing space.
     * @param drawCenterX Reference to the variable to store the x-coordinate of the center of the drawing space.
     * @param drawCenterY Reference to the variable to store the y-coordinate of the center of the drawing space.
     */
    void MainInterface::CalculateDrawSpace(const WorldGrid &grid, float cellSize, float &drawSpaceWidth,
                                           float &drawSpaceHeight, float &drawCenterX, float &drawCenterY) {
        if (mGridSizeLarge) {
            drawSpaceWidth = static_cast<float>(COL) * cellSize;
            drawSpaceHeight = static_cast<float>(ROW) * cellSize;
        } else {
            drawSpaceWidth = static_cast<float>(grid.GetWidth()) * cellSize;
            drawSpaceHeight = static_cast<float>(grid.GetHeight()) * cellSize;
        }

        drawCenterX = (mWindow.getSize().x - drawSpaceWidth) / 2.0f;
        drawCenterY = (mWindow.getSize().y - drawSpaceHeight) / 2.0f;
    }

    /**

    * @brief Handles user input for selecting actions.
    *
    * @param grid         The WorldGrid representing the maze.
    * @param type_options The type options for symbols.
    * @param item_map     The map of ids to items in the maze.
    * @param agent_map    The map of ids to agents in the maze.
    */
    size_t MainInterface::SelectAction(const WorldGrid &grid,
                                       const type_options_t &type_options,
                                       const item_map_t &item_map,
                                       const agent_map_t &agent_map) {
        // Initialize action_id and timer
        size_t action_id = 0;
        timer.restart();

        // While the timer is going
        while (mWindow.isOpen() && timer.getElapsedTime().asSeconds() < mInputWaitTime) {
            sf::Event event;

            // Check through all events generated in this frame
            while (mWindow.pollEvent(event)) {
                if (event.type == sf::Event::Closed) {
                    mWindow.close();
                    exit(0);

                } else if (event.type == sf::Event::TextEntered) {
                    if (mTextBox->IsSelected()) {
                        mTextBox->TypedOn(event);
                    }

                } else if (event.type == sf::Event::KeyPressed) {
                    action_id = HandleKeyEvent(event);

                } else if (event.type == sf::Event::Resized) {
                    HandleResize(event, grid);

                } else if (event.type == sf::Event::MouseMoved) {
                    mMenu.HandleMouseMove(mWindow);

                } else if (event.type == sf::Event::MouseButtonPressed) {
                    MouseClickEvent(event);

                }
            }

            // Check if a valid action was taken and return that if so
            if(action_id != 0)
            {
                return action_id;
            }

            // Otherwise update the screen drawing again...
            DrawGrid(grid, type_options, item_map, agent_map);

        }
        // The timer has ended or the window has been closed
        return 0;
    }

    /**
     * @brief Handles key events and returns the corresponding action ID.
     *
     * This function takes an SFML event as input and processes the key events.
     * It checks for specific key presses such as W, A, S, D, and Q, and returns the
     * action ID associated with the respective key. If the key is not recognized,
     * it notifies the user with a message.
     *
     * @param event The SFML event object containing the key event information.
     * @return size_t The action ID corresponding to the key event.
     */
    size_t MainInterface::HandleKeyEvent(const sf::Event &event) {
        size_t action_id = 0;
        switch (event.key.code) {
            case sf::Keyboard::Enter:
                if (!mTextBox->IsSelected()) {
                    mTextBox->SetSelected(true);
                } else {
                    mMessageBoard->Send(mTextBox->GetText());
                    mTextBox->SetString("");
                    mTextBox->SetSelected(false);
                }
                break;
            case sf::Keyboard::Escape:
                if (mTextBox->IsSelected()) {
                    mTextBox->SetSelected(false);
                    mTextBox->SetString("");
                }
                break;
            case sf::Keyboard::W:
                if (mTextBox->IsSelected())break;
                action_id = GetActionID("up");
                break;
            case sf::Keyboard::A:
                if (mTextBox->IsSelected())break;
                action_id = GetActionID("left");
                break;
            case sf::Keyboard::S:
                if (mTextBox->IsSelected())break;
                action_id = GetActionID("down");
                break;
            case sf::Keyboard::D:
                if (mTextBox->IsSelected())break;
                action_id = GetActionID("right");
                break;
            case sf::Keyboard::Up:
                action_id = GetActionID("up");
                break;
            case sf::Keyboard::Left:
                action_id = GetActionID("left");
                break;
            case sf::Keyboard::Down:
                action_id = GetActionID("down");
                break;
            case sf::Keyboard::Right:
                action_id = GetActionID("right");
                break;
            case sf::Keyboard::H:
                action_id = GetActionID("heal");
                break;
            case sf::Keyboard::T:
                action_id = GetActionID("stats");
                break;
            case sf::Keyboard::C:
                action_id = GetActionID("use_axe");
                break;
            case sf::Keyboard::V:
                action_id = GetActionID("use_boat");
                break;
            case sf::Keyboard::F:
                action_id = GetActionID("attack");
                break;
            case sf::Keyboard::G:
                action_id = GetActionID("special");
                break;
            case sf::Keyboard::B:
                action_id = GetActionID("buff");
                break;
            case sf::Keyboard::R:
                action_id = GetActionID("run");
                break;
            case sf::Keyboard::Y:
                action_id = GetActionID("help");
                break;
            default:
                break; // The user pressed an unknown key.
        }
        // If we waited for input, but don't understand it, notify the user.
        if (action_id == 0 && !mTextBox->IsSelected()) {
            std::cout << "Unknown key." << std::endl;
        }
        // Do the action!
        return action_id;
    }

    /**
     * @brief Handles the window resize event
     *
     * Restricts window resizing if below a minimum size.
     * Matches the window's view to the new size of the window.
     *
     * @param event The SFML event object containing the resize event information.
     * @param grid The WorldGrid containing information on the world structure.
     */
    void MainInterface::HandleResize(const sf::Event &event, const WorldGrid &grid) {
        // Check size limits of window
        float widthWindow = event.size.width;
        float heightWindow = event.size.height;
        float widthMin, heightMin;
        if (mGridSizeLarge) {
            widthMin = COL * MIN_SIZE_CELL;
            heightMin = ROW * MIN_SIZE_CELL;
        } else {
            widthMin = grid.GetWidth() * MIN_SIZE_CELL;
            heightMin = grid.GetHeight() * MIN_SIZE_CELL;
        }

        widthWindow = std::max(widthWindow, widthMin);
        heightWindow = std::max(heightWindow, heightMin);

        mMenu.SetWorldSize(sf::Vector2f(widthWindow, heightWindow));
        if (mMenu.IsInventoryOpen()) {
            mMenu.DeconstructInventory();
            mMenu.ConstructInventory();
        }
        // Restrict window size if necessary
        if (widthWindow <= widthMin || heightWindow <= heightMin) {
            mWindow.setSize(sf::Vector2u(widthWindow, heightWindow));
        }

        // Resize the view to match window size to prevent deformation
        sf::FloatRect viewArea(sf::Vector2f(0, 0), sf::Vector2f(widthWindow, heightWindow));
        mWindow.setView(sf::View(viewArea));

        // Update TextBox position for resizing
        if (mTextBox) {
            // Define the percentage values for the position
            float xPosPercentage = 0.01f; // 5% of the window width
            float yPosPercentage = 0.9f;  // 80% of the window height

            // Calculate the actual position based on percentages
            float xPos = (widthWindow * xPosPercentage);
            float yPos = (heightWindow* yPosPercentage);

            // Set the position of your textbox
            mTextBox->SetPosition({ xPos, yPos});
        }
    }

    /*
     * This function chooses the world to load the texture for it's images
     * and sets the current texture map for drawing
     */
    void MainInterface::ChooseTexture() {
        if (GetName() == "Interface1") {
            mTexturesDefault = mTextureHolder.MazeTexture();
            mTexturesCurrent = mTexturesDefault;
        } else if (GetName() == "Interface") {
            mTexturesSecondWorld = mTextureHolder.SecondWorldTexture();
            mTexturesCurrent = mTexturesSecondWorld;
        } else if (GetName() == "Interface3") {
            mTexturesManualWorld = mTextureHolder.ManualWorldTexture();
            mTexturesCurrent = mTexturesManualWorld;
        } else if (GetName() == "Interface2") {
            mTexturesGenerativeWorld = mTextureHolder.GenerativeWorldTexture();
            mTexturesCurrent = mTexturesGenerativeWorld;
        }

    }

    /**
     * this function handles mouseclick event
     * @param event for mouse click
     */
    void MainInterface::MouseClickEvent(const sf::Event &event) {
        if (event.mouseButton.button == sf::Mouse::Left) {
            sf::Vector2f mousePos(static_cast<float>(event.mouseButton.x), static_cast<float>(event.mouseButton.y));

            // Check if the mouse click is inside the TextBox bounds
            if (mTextBox->Contains(mousePos)) {
                // Toggle the selected state of the TextBox
                mTextBox->SetSelected(!mTextBox->IsSelected());
            } else {
                // If the click is outside the TextBox, deselect it
                mTextBox->SetSelected(false);
            }

            // Check if the mouse is over specific menu items
            if (mMenu.GetMenu()[4]->isMouseOver(mWindow) or (mGridWidth == mGridHeight and mGridWidth > ROW)){
                mGridSizeLarge = true;
            } else if (mMenu.GetMenu()[3]->isMouseOver(mWindow)) {
                mGridSizeLarge = false;
            } else {
                // Handle mouse button press for the general menu
                mMenu.HandleMouseButtonPressed(mWindow);
            }
        }
    }

    /**
    * This is a helper function for DrawGrid. jsut using the switch statement to draw the grids
    * @param cellRect - cell for texture
    * @param cell  - cell for the solid
    * @param symbol  - symbol of the cell
    * @param renderTexture  - Texture for teh whole grid
    */
    void MainInterface::SwitchCellSelect(sf::RenderTexture &renderTexture, sf::RectangleShape &cellRect,
                                         sf::RectangleShape &cell, char symbol) {
        switch (symbol) {
            case '#':
                DrawWall(renderTexture, cellRect, mTexturesCurrent[symbol]);
                break;
            default:
                DrawAgentCell(renderTexture, cellRect, cell, mTexturesCurrent[symbol]);
                break;
        }
    }

    /**
     * @brief Draw the cell with Agent texture and specified color.
     * @param cellRect The rectangle shape of the cell.
     * @param cell The rectangle shape for the cell.
     * @param agent The agent texture.
     * @param renderTexture The Texture for the whole grid.
     */
    void MainInterface::DrawAgentCell(sf::RenderTexture &renderTexture, sf::RectangleShape &cellRect,
                                      sf::RectangleShape &cell, sf::Texture &agent) {
        cellRect.setTexture(&agent);
        cell.setTexture(&mTexturesCurrent[' ']);
        if (&agent == &mTexturesCurrent['+'] and GetName() == "Interface") {
            cellRect.setFillColor(sf::Color::Green);
        }
        renderTexture.draw(cell);
        renderTexture.draw(cellRect);
    }

    /**
     * @brief Draw the wall texture based on the provided parameters.
     *
     * @param cellRect The rectangle shape of the cell.
     * @param wallTexture The texture for the wall.
     * @param renderTexture The Texture for the whole grid
    */

    void
    MainInterface::DrawWall(sf::RenderTexture &renderTexture, sf::RectangleShape &cellRect, sf::Texture &wallTexture) {
        cellRect.setTexture(&wallTexture);
        renderTexture.draw(cellRect);
    }

    void MainInterface::setMInputWaitTime(double waitTime) {
        MainInterface::mInputWaitTime = waitTime;
    }


}<|MERGE_RESOLUTION|>--- conflicted
+++ resolved
@@ -64,14 +64,9 @@
             if (item_ptr->HasProperty("symbol")) {
                 c = item_ptr->GetProperty<char>("symbol");
             }
-<<<<<<< HEAD
             if (!item_ptr->IsOwned()){
                 symbol_grid[pos.CellY()][pos.CellX()] = c;
             }
-=======
-            if (!item_ptr->IsOwned())
-                symbol_grid[pos.CellY()][pos.CellX()] = c;
->>>>>>> ac64597b
         }
 
         // Add in the agents
@@ -81,14 +76,9 @@
             if (agent_ptr->HasProperty("symbol")) {
                 c = agent_ptr->GetProperty<char>("symbol");
             }
-<<<<<<< HEAD
             if (!agent_ptr->HasProperty("deleted")){
                 symbol_grid[pos.CellY()][pos.CellX()] = c;
             }
-=======
-            if (!agent_ptr->HasProperty("Deleted"))
-                symbol_grid[pos.CellY()][pos.CellX()] = c;
->>>>>>> ac64597b
         }
         return symbol_grid;
     }
