/**
 * @author : Team - 3
 * @date: 10/03/2023
 * MainInterface class creates a window and displays the default maze grid
 */
#include <map>
#include "MainInterface.hpp"


namespace i_2D {
    /**
     * @brief Constructs a `MainInterface` object.
     *
     * @param id   The identifier for this interface.
     * @param name The name of this interface.
     */
    MainInterface::MainInterface(size_t id, const std::string &name) : InterfaceBase(id, name),
                                                                       mWindow(sf::VideoMode({1000, 800}),
                                                                               "Maze Window") {
        mMenu.initialize();

        ChooseTexture();
    }

    /**
     * @brief Creates a vector representation of the maze grid.
     *
     * @param grid         The WorldGrid representing the maze.
     * @param type_options The type options for symbols.
     * @param item_map     The map of ids to items in the maze.
     * @param agent_map    The map of ids to agents in the maze.
     *
     * @return A vector of strings representing the maze grid.
     */
    std::vector<std::string> MainInterface::CreateVectorMaze(
<<<<<<< HEAD
            const WorldGrid &grid, const type_options_t &type_options,
            const item_map_t &item_map, const agent_map_t &agent_map)
=======
      const WorldGrid &grid, const type_options_t &type_options,
      const item_map_t &item_map, const agent_map_t &agent_map)
>>>>>>> f841c31f
    {
        std::vector<std::string> symbol_grid(grid.GetHeight());
        // Load the world into the symbol_grid;
        for (size_t y = 0; y < grid.GetHeight(); ++y) {
            symbol_grid[y].resize(grid.GetWidth());
            for (size_t x = 0; x < grid.GetWidth(); ++x) {
                symbol_grid[y][x] = type_options[grid.At(x, y)].symbol;
            }
        }

        // Add in the agents / items
        for (const auto & [id, item_ptr] : item_map) {
<<<<<<< HEAD
            GridPosition pos = item_ptr->GetPosition();
            symbol_grid[pos.CellY()][pos.CellX()] = '+';
=======
          GridPosition pos = item_ptr->GetPosition();
          symbol_grid[pos.CellY()][pos.CellX()] = '+';
>>>>>>> f841c31f
        }

        for (const auto & [id, agent_ptr] : agent_map) {
            GridPosition pos = agent_ptr->GetPosition();
            char c = '*';
            if (agent_ptr->HasProperty("symbol")) {
                c = static_cast<char>(agent_ptr->GetProperty<char>("symbol"));
            }
            symbol_grid[pos.CellY()][pos.CellX()] = c;
        }
        return symbol_grid;
    }

    /**
     * @brief Calculates the size of each cell based on the window size and grid dimensions.
     *
     * @param grid The WorldGrid representing the maze.
     * @return sf::Vector2f The size of each cell as a 2D vector.
     */
    sf::Vector2f MainInterface::CalculateCellSize(const WorldGrid &grid) {
        float cellSizeWide = mWindow.getSize().x / grid.GetWidth();
        float cellSizeTall = mWindow.getSize().y / grid.GetHeight();
        float cellSize = std::min(cellSizeWide, cellSizeTall) ;
        return sf::Vector2f(cellSize, cellSize);
    }

    /**
    * @brief Draws the maze grid and entities on the SFML window.
    *
    * @param grid         The WorldGrid representing the maze.
    * @param type_options The type options for symbols.
    * @param item_map     The map of ids to items in the maze.
    * @param agent_map    The map of ids to agents in t
    */
    void MainInterface::DrawGrid(const WorldGrid &grid, const type_options_t &type_options, const item_map_t &item_map, const agent_map_t &agent_map)
    {
        mWindow.clear(sf::Color::White);

        std::vector<std::string> symbol_grid = CreateVectorMaze(grid, type_options, item_map, agent_map);

        sf::Vector2f cellSize = CalculateCellSize(grid);
        float drawSpaceWidth, drawSpaceHeight, drawCenterX, drawCenterY;
        CalculateDrawSpace(grid, cellSize.x, drawSpaceWidth, drawSpaceHeight, drawCenterX, drawCenterY);

        for (size_t iterY = 0; iterY < grid.GetHeight(); ++iterY) {
            for (size_t iterX = 0; iterX < grid.GetWidth(); ++iterX) {
                float cellPosX = drawCenterX + static_cast<float>(iterX) * cellSize.x;
                float cellPosY = drawCenterY + static_cast<float>(iterY) * cellSize.y;

                char symbol = symbol_grid[iterY][iterX];


                sf::RectangleShape cellRect(sf::Vector2f(cellSize.x, cellSize.y));
                sf::RectangleShape cell(sf::Vector2f(cellSize.x, cellSize.y));
                cellRect.setPosition(sf::Vector2f(cellPosX, cellPosY));

                cellRect.setPosition(sf::Vector2f(cellPosX, cellPosY));
                cell.setPosition(sf::Vector2f(cellPosX, cellPosY));

                bool isVerticalWall = (iterY > 0 && symbol_grid[iterY - 1][iterX] == '#') ||
                                      (iterY < grid.GetHeight() - 1 && symbol_grid[iterY + 1][iterX] == '#');
                SwitchCellSelect(cellRect, cell, symbol, isVerticalWall);

            }
        }
        // Display everything
        mMenu.drawto(mWindow);
        mWindow.display();
    }
    /**
     * @brief Calculates the total drawing space based on the grid dimensions and cell size and also the center position of the drawing space.
     *
     * @param grid The WorldGrid representing the maze.
     * @param cellSize The size of each cell in pixels.
     * @param drawSpaceWidth Reference to the variable to store the total width of the drawing space.
     * @param drawSpaceHeight Reference to the variable to store the total height of the drawing space.
     * @param drawCenterX Reference to the variable to store the x-coordinate of the center of the drawing space.
     * @param drawCenterY Reference to the variable to store the y-coordinate of the center of the drawing space.
     */
    void MainInterface::CalculateDrawSpace(const WorldGrid &grid, float cellSize, float &drawSpaceWidth,
                                           float &drawSpaceHeight, float &drawCenterX, float &drawCenterY)
    {
        drawSpaceWidth = static_cast<float>(grid.GetWidth()) * cellSize;
        drawSpaceHeight = static_cast<float>(grid.GetHeight()) * cellSize;
        drawCenterX = (mWindow.getSize().x - drawSpaceWidth) / 2.0f;
        drawCenterY = (mWindow.getSize().y - drawSpaceHeight) / 2.0f;
    }

    /**
<<<<<<< HEAD
=======
     * @brief Loads the required textures for drawing the maze.
     *
     * @param wallTexture A reference to the wall texture to be loaded.
     * @param trollTexture A reference to the troll texture to be loaded.
     */
    void MainInterface::LoadTextures(sf::Texture &wallTexture, sf::Texture &trollTexture)
    {
        if (!wallTexture.loadFromFile("../assets/walls/wall.png")) {
            std::cerr << "Failed to load wall texture!" << std::endl;
        }

        if (!trollTexture.loadFromFile("../assets/agents/troll.png")) {
            std::cerr << "Failed to load troll texture!" << std::endl;
        }
    }

    /**
    * @brief Updates the graphical representation of the maze grid.
    *
    * @param grid         The WorldGrid representing the maze.
    * @param type_options The type options for symbols.
    * @param item_map     The map of ids to items in the maze.
    * @param agent_map    The map of ids to agents in the maze.
    */
    void MainInterface::UpdateGrid(const WorldGrid &grid,
                                   const type_options_t &type_options,
                                   const item_map_t &item_map,
                                   const agent_map_t &agent_map) {
        DrawGrid(grid, type_options, item_map, agent_map);
    }

    /**
>>>>>>> f841c31f
    * @brief Handles user input for selecting actions.
    *
    * @param grid         The WorldGrid representing the maze.
    * @param type_options The type options for symbols.
    * @param item_map     The map of ids to items in the maze.
    * @param agent_map    The map of ids to agents in the maze.
    */
    size_t MainInterface::SelectAction(const WorldGrid &grid,
                                       const type_options_t &type_options,
                                       const item_map_t &item_map,
                                       const agent_map_t &agent_map) {
        while (mWindow.isOpen()) {
            sf::Event event;
            while (mWindow.pollEvent(event)) {
                if (event.type == sf::Event::Closed) {
                    mWindow.close();
                    exit(0);

                } else if (event.type == sf::Event::KeyPressed) {
                    return HandleKeyEvent(event);

                } else if(event.type == sf::Event::Resized) {
                    HandleResize(event, grid);

                } else if(event.type == sf::Event::MouseMoved){
                    mMenu.HandleMouseMove(mWindow);

                } else if(event.type == sf::Event::MouseButtonPressed){
                    mMenu.HandleMouseButtonPressed(mWindow);

                }else if(event.type == sf::Event::MouseWheelScrolled)
                {
//                    HandleScroll(event);
                }
            }

<<<<<<< HEAD
            DrawGrid(grid, type_options, item_set, agent_set);
=======
            UpdateGrid(grid, type_options, item_map, agent_map);
>>>>>>> f841c31f
        }

        return 0;
    }

    /**
     * @brief Handles key events and returns the corresponding action ID.
     *
     * This function takes an SFML event as input and processes the key events.
     * It checks for specific key presses such as W, A, S, D, and Q, and returns the
     * action ID associated with the respective key. If the key is not recognized,
     * it notifies the user with a message.
     *
     * @param event The SFML event object containing the key event information.
     * @return size_t The action ID corresponding to the key event.
     */
    size_t MainInterface::HandleKeyEvent(const sf::Event& event) {
        size_t action_id = 0;
        switch (event.key.code) {
            case sf::Keyboard::W:
                action_id = GetActionID("up");
                break;
            case sf::Keyboard::A:
                action_id = GetActionID("left");
                break;
            case sf::Keyboard::S:
                action_id = GetActionID("down");
                break;
            case sf::Keyboard::D:
                action_id = GetActionID("right");
                break;
            case sf::Keyboard::Up:
                action_id = GetActionID("up");
                break;
            case sf::Keyboard::Left:
                action_id = GetActionID("left");
                break;
            case sf::Keyboard::Down:
                action_id = GetActionID("down");
                break;
            case sf::Keyboard::Right:
                action_id = GetActionID("right");
                break;

            case sf::Keyboard::Q:
                exit(0);
            case sf::Keyboard::Escape:
                exit(0);
            default:
                break; // The user pressed an unknown key.
        }
        // If we waited for input, but don't understand it, notify the user.
        if (action_id == 0) {
            std::cout << "Unknown key." << std::endl;
        }
        // Do the action!
        return action_id;
    }

    /**
     * @brief Handles the window resize event
     *
     * Restricts window resizing if below a minimum size.
     * Matches the window's view to the new size of the window.
     *
     * @param event The SFML event object containing the resize event information.
     * @param grid The WorldGrid containing information on the world structure.
     */
    void MainInterface::HandleResize(const sf::Event& event, const WorldGrid &grid)
    {
        // Check size limits of window
        float widthWindow = event.size.width;
        float heightWindow = event.size.height;
        float widthMin = grid.GetWidth() * MIN_SIZE_CELL;
        float heightMin = grid.GetHeight() * MIN_SIZE_CELL;
        widthWindow = std::max(widthWindow, widthMin);
        heightWindow = std::max(heightWindow, heightMin);

        // Restrict window size if necessary
        if(widthWindow <= widthMin || heightWindow <= heightMin) {
            mWindow.setSize(sf::Vector2u(widthWindow, heightWindow));
        }

        // Resize the view to match window size to prevent deformation
        sf::FloatRect viewArea(sf::Vector2f(0, 0), sf::Vector2f(widthWindow, heightWindow));
        mWindow.setView(sf::View(viewArea));
    }
    /**
     * @brief Draw the wall texture based on the provided parameters.
     *
     * @param cellRect The rectangle shape of the cell.
     * @param wallTexture The texture for the wall.
     * @param isVerticalWall for vertical wall
    */
    void MainInterface::DrawWall(sf::RectangleShape& cellRect, sf::Texture& wallTexture, bool isVerticalWall) {
        // TODO below if the wall has to be placed vertical
        if(isVerticalWall){}
//        if (isVerticalWall) {
//            sf::Transform transform;
//            transform.rotate(270.0f, sf::Vector2f(cellPosX + cellSize / 2.0f, cellPosY + cellSize / 2.0f));
//            transform.rotate(270.0f,sf::Vector2f(cellPosX + cellSize / 2.0f, cellPosY + cellSize / 2.0f));
//            mWindow.draw(cellRect, transform);
//            mWindow.draw(cellRect);
//        } else {
//            mWindow.draw(cellRect);
//        }
        cellRect.setTexture(&mTextureHolder.GetTexture("wallTexture"));
        mWindow.draw(cellRect);
    }

    /**
     * @brief Draw the cell with black color.
     *
     * @param cellRect The rectangle shape of the cell.
     */
    void MainInterface::DrawEmptyCell(sf::RectangleShape& cellRect) {
        cellRect.setFillColor(sf::Color::Black);
        mWindow.draw(cellRect);
    }
    
    /**
     * @brief Draw the cell with a bright pink that is hard to miss
     *
     * @param cellRect The rectangle shape of the cell.
     */
    void MainInterface::DrawDefaultCell(sf::RectangleShape& cellRect) {
        cellRect.setFillColor(sf::Color::Magenta);
        mWindow.draw(cellRect);
    }

    /**
     * @brief Draw the cell with Agent texture and specified color.
     * @param cellRect The rectangle shape of the cell.
     * @param cell The rectangle shape for the cell.
     * @param agent The agent texture.
     * @param color The color to be set for the cell.
     */

    void MainInterface::DrawAgentCell(sf::RectangleShape& cellRect, sf::RectangleShape& cell, sf::Texture& agent) {
        cellRect.setTexture(&agent);

        cell.setFillColor(sf::Color::Black);
        mWindow.draw(cell);
        mWindow.draw(cellRect);
    }
    /*
     * This function chooses the world to load the texture for it's images
     * and sets the current texture map for drawing
     */
    void MainInterface::ChooseTexture()
    {
        if(GetName() == "Interface1")
        {
            mTexturesDefault = mTextureHolder.MazeTexture();
            mTexturesCurrent = mTexturesDefault;
        }
        else if(GetName() == "Interface")
        {
            mTexturesSecondWorld = mTextureHolder.SecondWorldTexture();
            mTexturesCurrent = mTexturesSecondWorld;
        }
        else if(GetName() == "Interface3")
        {
            mTexturesManualWorld =mTextureHolder. ManualWorldTexture();
            mTexturesCurrent = mTexturesManualWorld;
        }
        else if(GetName() == "Interface2")
        {
            mTexturesGenerativeWorld =mTextureHolder. GenerativeWorldTexture();
            mTexturesCurrent = mTexturesGenerativeWorld;
        }

    }
    /**
     * This is a helper function for DrawGrid. jsut using the switch statement to draw the grids
     * @param cellRect - cell for texture
     * @param cell  - cell for the solid
     * @param symbol  - symbol of the cell
     * @param isVerticalWall  - to the wall
     */
    void MainInterface::SwitchCellSelect(sf::RectangleShape& cellRect,sf::RectangleShape& cell, char symbol, bool isVerticalWall)
    {
        switch (symbol) {
            case ' ':
                DrawEmptyCell(cellRect);
                break;
            case '#':
                DrawWall(cellRect, mTexturesCurrent[symbol], isVerticalWall);
                break;
            default:
                DrawAgentCell(cellRect, cell, mTexturesCurrent[symbol]);
                break;
        }
    }

}

<|MERGE_RESOLUTION|>--- conflicted
+++ resolved
@@ -33,13 +33,10 @@
      * @return A vector of strings representing the maze grid.
      */
     std::vector<std::string> MainInterface::CreateVectorMaze(
-<<<<<<< HEAD
-            const WorldGrid &grid, const type_options_t &type_options,
-            const item_map_t &item_map, const agent_map_t &agent_map)
-=======
+
       const WorldGrid &grid, const type_options_t &type_options,
       const item_map_t &item_map, const agent_map_t &agent_map)
->>>>>>> f841c31f
+
     {
         std::vector<std::string> symbol_grid(grid.GetHeight());
         // Load the world into the symbol_grid;
@@ -52,13 +49,9 @@
 
         // Add in the agents / items
         for (const auto & [id, item_ptr] : item_map) {
-<<<<<<< HEAD
-            GridPosition pos = item_ptr->GetPosition();
-            symbol_grid[pos.CellY()][pos.CellX()] = '+';
-=======
+
           GridPosition pos = item_ptr->GetPosition();
           symbol_grid[pos.CellY()][pos.CellX()] = '+';
->>>>>>> f841c31f
         }
 
         for (const auto & [id, agent_ptr] : agent_map) {
@@ -148,41 +141,7 @@
     }
 
     /**
-<<<<<<< HEAD
-=======
-     * @brief Loads the required textures for drawing the maze.
-     *
-     * @param wallTexture A reference to the wall texture to be loaded.
-     * @param trollTexture A reference to the troll texture to be loaded.
-     */
-    void MainInterface::LoadTextures(sf::Texture &wallTexture, sf::Texture &trollTexture)
-    {
-        if (!wallTexture.loadFromFile("../assets/walls/wall.png")) {
-            std::cerr << "Failed to load wall texture!" << std::endl;
-        }
-
-        if (!trollTexture.loadFromFile("../assets/agents/troll.png")) {
-            std::cerr << "Failed to load troll texture!" << std::endl;
-        }
-    }
-
-    /**
-    * @brief Updates the graphical representation of the maze grid.
-    *
-    * @param grid         The WorldGrid representing the maze.
-    * @param type_options The type options for symbols.
-    * @param item_map     The map of ids to items in the maze.
-    * @param agent_map    The map of ids to agents in the maze.
-    */
-    void MainInterface::UpdateGrid(const WorldGrid &grid,
-                                   const type_options_t &type_options,
-                                   const item_map_t &item_map,
-                                   const agent_map_t &agent_map) {
-        DrawGrid(grid, type_options, item_map, agent_map);
-    }
-
-    /**
->>>>>>> f841c31f
+
     * @brief Handles user input for selecting actions.
     *
     * @param grid         The WorldGrid representing the maze.
@@ -219,11 +178,9 @@
                 }
             }
 
-<<<<<<< HEAD
+
             DrawGrid(grid, type_options, item_set, agent_set);
-=======
-            UpdateGrid(grid, type_options, item_map, agent_map);
->>>>>>> f841c31f
+
         }
 
         return 0;
