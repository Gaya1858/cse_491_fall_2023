--- conflicted
+++ resolved
@@ -315,11 +315,8 @@
                     HandleResize(event, grid);
 
                 } else if (event.type == sf::Event::MouseMoved) {
-                    auto c = mMenu.HandleMouseMove(mWindow);
-                    if(c!="null"){
-                        auto texture = mTextureHolder.GetTexture(c);
-                        mMenu.SetInventoryItemDisplay(texture);
-                    }
+                    mMenu.HandleMouseMove(mWindow);
+
                 } else if (event.type == sf::Event::MouseButtonPressed) {
                     MouseClickEvent(event, GetID(), item_map);
 
@@ -607,8 +604,6 @@
     void MainInterface::setMInputWaitTime(double waitTime) {
         MainInterface::mInputWaitTime = waitTime;
     }
-<<<<<<< HEAD
-=======
 
     void MainInterface::CheckLargerGrid()
     {
@@ -619,5 +614,4 @@
     }
 
 
->>>>>>> be091652
 }