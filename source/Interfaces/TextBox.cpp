/**
 * @file TextBox.cpp
 * @authors Gaya Kanagaraj, Vincenzo Felici, Mui Pham
 * @date: 11/02/2023
 * TextBox class enables interface entity to send message to the MessageBoard and World
 */

#include "TextBox.hpp"

namespace i_2D {

    /**
     * @brief Constructor
     *
     * @param font The font used by TextBox
     * @param size The size of the text
     * @param color The color of the text
     * @param sel Set the activity of TextBox
     */
    TextBox::TextBox(const sf::Font &font, int size, sf::Color color, bool sel) {

        mTextBox = std::make_unique<sf::Text>(font);
        mTextBox->setCharacterSize(size);
        mTextBox->setFillColor(color);
        mTextBox->setPosition({10, 650});
        isSelected = sel;
        if (!isSelected)
            mTextBox->setString("Press Click!");

    }

    /**
     * @brief Set the string of the text
     *
     * @param s The string to be set to
     */
    void TextBox::SetString(const std::string &s) {
        mTextBox->setString(s);
        mText.str("");
        mText << s;
    }

    /**
     * @brief Setter for isSelected, updates the text displayed in the box
     * @param sel whether the TextBox is to be set selected or not
     */
    void TextBox::SetSelected(bool sel) {
        isSelected = sel;
        if (!sel) {
            std::string t = mText.str();
            std::string newT;
            for (char i: t) {
                newT += i;
            }
            mTextBox->setString((newT));
        }
    }

<<<<<<< HEAD
/***
 * @brief TypedOn event handler
 * @param input the new text that has been typed into the TextBox
 */
void i_2D::TextBox::TypedOn(sf::Event input) {
    if(isSelected){
        int charTyped = static_cast<int>(input.text.unicode);
        if(charTyped < 128){
            if(hasLimit){
                if (mText.str().length() <= MAX_CHAR){
                    InputLogic(charTyped);
                } else if ( mText.str().length() > MAX_CHAR && charTyped == DELETE_KEY){
                    DeleteLastChar();
=======
    /**
     * @brief TypedOn event handler
     * @param input the new text that has been typed into the TextBox
    */
    void TextBox::TypedOn(sf::Event input) {
        if (isSelected) {
            int charTyped = static_cast<int>(input.text.unicode);
            if (charTyped < 128) {
                if (hasLimit) {
                    if (static_cast<int>(mText.str().length()) <= MAX_CHAR) {
                        InputLogic(charTyped);
                    } else if (static_cast<int>(mText.str().length()) > MAX_CHAR && charTyped == DELETE_KEY) {
                        DeleteLastChar();
                    }
                } else {
                    InputLogic(charTyped);
>>>>>>> 91147509
                }
            }
        }
    }

    /**
     * @brief Determines what actions to take with different key presses
     * @param charTyped The character that has just been entered into the TextBox
     */
    void TextBox::InputLogic(int charTyped) {
        if (isSelected) {
            if (charTyped != DELETE_KEY && charTyped != ENTER_KEY && charTyped != ESCAPE_KEY) {
                if (mText.str().length() < MAX_CHAR) {
                    mText << static_cast<char>(charTyped);
                } else if (mText.str().length() >= MAX_CHAR) {
                    hasLimit = true;
                }
            } else if (charTyped == ENTER_KEY) {
                // Handle line breaks
                if (mText.str().length() < MAX_CHAR) {
                    mText << '\n';
                    hasLimit = false;
                }
            } else if (charTyped == DELETE_KEY) {
                if (mText.str().length() > 0) {
                    DeleteLastChar();
                }
            }
        }

        mTextBox->setString(mText.str() + "_");
    }

    /**
     * @brief removes the last character from the TextBox's current string
     */
    void TextBox::DeleteLastChar() {
        std::string t = mText.str();
        std::string newT;
        for (unsigned int i = 0; i < t.length() - 1; i++) {
            newT += t[i];
        }
        mText.str("");
        mText << newT;
        mTextBox->setString(mText.str());
    }

    /**
    * @brief Draws the text to the render window
    *
    * @param window The render window to be drawn on
    */
    void TextBox::DrawTo(sf::RenderWindow &window) {

        mBorderRect.setSize(sf::Vector2f(800, 50));
        //Subtracts the vector (5, 5) from the position of mTextBox. This creates a new position
        // slightly to the left and up from the original position, effectively creating a margin.

        mBorderRect.setPosition(mTextBox->getPosition() - sf::Vector2f(5, 5));
        mBorderRect.setFillColor(sf::Color(200, 200, 200));
        mBorderRect.setOutlineThickness(2.0f);  //  thickness of the border
        mBorderRect.setOutlineColor(sf::Color::Black);

        window.draw(mBorderRect);
        window.draw(*mTextBox);

    }

}<|MERGE_RESOLUTION|>--- conflicted
+++ resolved
@@ -56,21 +56,6 @@
         }
     }
 
-<<<<<<< HEAD
-/***
- * @brief TypedOn event handler
- * @param input the new text that has been typed into the TextBox
- */
-void i_2D::TextBox::TypedOn(sf::Event input) {
-    if(isSelected){
-        int charTyped = static_cast<int>(input.text.unicode);
-        if(charTyped < 128){
-            if(hasLimit){
-                if (mText.str().length() <= MAX_CHAR){
-                    InputLogic(charTyped);
-                } else if ( mText.str().length() > MAX_CHAR && charTyped == DELETE_KEY){
-                    DeleteLastChar();
-=======
     /**
      * @brief TypedOn event handler
      * @param input the new text that has been typed into the TextBox
@@ -80,14 +65,13 @@
             int charTyped = static_cast<int>(input.text.unicode);
             if (charTyped < 128) {
                 if (hasLimit) {
-                    if (static_cast<int>(mText.str().length()) <= MAX_CHAR) {
+                    if (mText.str().length() <= MAX_CHAR) {
                         InputLogic(charTyped);
-                    } else if (static_cast<int>(mText.str().length()) > MAX_CHAR && charTyped == DELETE_KEY) {
+                    } else if (mText.str().length() > MAX_CHAR && charTyped == DELETE_KEY) {
                         DeleteLastChar();
                     }
                 } else {
                     InputLogic(charTyped);
->>>>>>> 91147509
                 }
             }
         }
