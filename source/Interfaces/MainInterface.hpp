--- conflicted
+++ resolved
@@ -38,7 +38,7 @@
 
         sf::RenderWindow mWindow; ///< render window
         float const MIN_SIZE_CELL = 16; ///< Pixels
-<<<<<<< HEAD
+
         Menu mMenu; ///< for menu class
         TextureHolder mTextureHolder; ///< for the texture holder
         std::map<char, sf::Texture> mTexturesDefault;
@@ -46,10 +46,6 @@
         std::map<char, sf::Texture> mTexturesManualWorld;
         std::map<char, sf::Texture> mTexturesGenerativeWorld;
         std::map<char, sf::Texture> mTexturesCurrent;
-=======
-        Menu mMenu;
-        TextureHolder mTextureHolder;
->>>>>>> 81c7c47a
 
     public:
 
@@ -97,13 +93,10 @@
         sf::Vector2f CalculateCellSize(const WorldGrid &grid);
 
         void HandleResize(const sf::Event &event, const WorldGrid &grid);
-<<<<<<< HEAD
+
         void ChooseTexture();
         void SwitchCellSelect(sf::RectangleShape& cellRect,sf::RectangleShape& cell, char symbol, bool isVerticalWall);
-=======
 
-        void HandleScroll(sf::Event event);
->>>>>>> 81c7c47a
     };
 
 } // End of namespace 2D
