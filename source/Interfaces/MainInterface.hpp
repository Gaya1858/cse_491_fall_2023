/**
 * @file MainInterface.hpp
 * @author :Gaya Kanagaraj, Vincenzo Felici, Mui Pham
 * @date: 10/03/2023
 * @brief MainInterface class manages the game's user interface, including the menu, textbox,
 *        message box, inventory, and texture holder. It serves as the main class responsible
 *        for creating and managing the game window, drawing the grid, handling player movements,
 *        and displaying menu and inventory details.
 */

#pragma once

#include "SFML/Graphics.hpp"
#include "SFML/Graphics/Transformable.hpp"
#include <iostream>
#include <vector>
#include <sstream>
#include "Button.hpp"
#include "Menu.hpp"
#include <memory>

#include "../core/Data.hpp"
#include "../core/InterfaceBase.hpp"
#include "TextureHolder.hpp"
#include "TextBox.hpp"
#include "MessageBoard.hpp"


namespace i_2D {

    using namespace cse491;


    /**
    * @class MainInterface
    *
    * @brief Represents the main interface for a 2D maze game.
    *
    * This class inherits from `InterfaceBase` and provides functionality
    * for creating and displaying a 2D maze game world, handling user input,
    * and updating the graphical representation of the game.
    */
    class MainInterface : public virtual InterfaceBase {

    private:
        sf::RenderWindow mWindow; ///< render window
        float const MIN_SIZE_CELL = 16; ///< Pixels

        // Menu and message vars
        Menu mMenu; ///< for menu class
        sf::Font mFont; ///< one font for all objects using font
        std::unique_ptr<TextBox> mTextBox; ///< for chatting and possible event handling by text
        std::unique_ptr<MessageBoard> mMessageBoard; ///< message box object
        std::vector<std::string> mAgentInventory;

        // Texture vars
        TextureHolder mTextureHolder; ///< for the texture holder
        std::map<char, sf::Texture> mTexturesDefault; ///< for the texture holder default grid
        std::map<char, sf::Texture> mTexturesSecondWorld; ///< for the texture holder SecondWorld grid
        std::map<char, sf::Texture> mTexturesManualWorld; ///< for the texture holder Manualworld grid
        std::map<char, sf::Texture> mTexturesGenerativeWorld; ///< for the texture holder GenerativeWorld grid
        std::map<char, sf::Texture> mTexturesCurrent; ///< for the texture holder current world grid

        // Render range vars
        sf::Vector2i mPlayerPosition = sf::Vector2i(0, 0); ///< xy world grid location of the player
        bool mGridSizeLarge = false; ///< flag for the largegrid
        int const ROW = 9; ///< row to enlarge te grid
        int const COL = 23; ///< column to enlarge the grid

        int mGridWidth = 0; ///< for the gridwidth
        int mGridHeight = 0; ///< for the gridheight

        double mInputWaitTime = 0.5f;  ///< for the waittime of the player

        size_t HandleKeyEvent(const sf::Event &event);

        void CalculateDrawSpace(const WorldGrid &grid, float cellSize, float &drawSpaceWidth, float &drawSpaceHeight,
                                float &drawCenterX, float &drawCenterY);

        sf::Vector2f CalculateCellSize(const WorldGrid &grid);

        void HandleResize(const sf::Event &event, const WorldGrid &grid);

        void ChooseTexture();

        std::vector<std::string> LargeDisplayGrid(const std::vector<std::string> &symbol_grid);

        void MouseClickEvent(const sf::Event &event,const size_t entity_id, const item_map_t &item_map);

        void DrawAgentCell(sf::RenderTexture &renderTexture, sf::RectangleShape &cellRect, sf::RectangleShape &cell,
                           sf::Texture &agent);

        void
        SwitchCellSelect(sf::RenderTexture &renderTexture, sf::RectangleShape &cellRect, sf::RectangleShape &cell,
                         char symbol);

        void DrawWall(sf::RenderTexture &renderTexture, sf::RectangleShape &cellRect, sf::Texture &wallTexture);

        void DrawTimer();

        void DrawHealthInfo();

        void setMInputWaitTime(double mInputWaitTime);


    public:
        MainInterface(size_t id, const std::string &name);

        /**
         * @brief Destructor for the `MainInterface` class.
         */
        ~MainInterface() = default;


        std::vector<std::string> CreateVectorMaze(
                const WorldGrid &grid,
                const type_options_t &type_options,
                const item_map_t &item_map,
                const agent_map_t &agent_map);

        void DrawGrid(const WorldGrid &grid, const type_options_t &type_options,
                      const item_map_t &item_map, const agent_map_t &agent_map);

        /**
         * @brief Initializes the main interface.
         *
         * @return True if initialization is successful; otherwise, false.
         */
        bool Initialize() override {
            return true;
        }

        size_t SelectAction(const WorldGrid &grid,
                            const type_options_t &type_options,
                            const item_map_t &item_map,
                            const agent_map_t &agent_map) override;


<<<<<<< HEAD
        sf::Vector2f CalculateCellSize(const WorldGrid &grid);

        void HandleResize(const sf::Event &event, const WorldGrid &grid);

        void ChooseTexture();

        bool SetLargeGrid(bool b){ mGridSizeLarge = b; } 

        void Notify(const std::string & message,
                    const std::string & /*msg_type*/="none") override
        {
=======
        /**
         * @brief notifies the world if the player have any progress message
         * @param message that notifies the world
         */
        void Notify(const std::string &message,
                    const std::string & /*msg_type*/= "none") override {
>>>>>>> 847609bb
            std::cout << message << std::endl;
            mMessageBoard->Send(message);
        }
    };

} // End of namespace 2D
<|MERGE_RESOLUTION|>--- conflicted
+++ resolved
@@ -83,6 +83,7 @@
 
         void ChooseTexture();
 
+
         std::vector<std::string> LargeDisplayGrid(const std::vector<std::string> &symbol_grid);
 
         void MouseClickEvent(const sf::Event &event,const size_t entity_id, const item_map_t &item_map);
@@ -99,9 +100,6 @@
         void DrawTimer();
 
         void DrawHealthInfo();
-
-        void setMInputWaitTime(double mInputWaitTime);
-
 
     public:
         MainInterface(size_t id, const std::string &name);
@@ -120,6 +118,9 @@
 
         void DrawGrid(const WorldGrid &grid, const type_options_t &type_options,
                       const item_map_t &item_map, const agent_map_t &agent_map);
+        
+        void setMInputWaitTime(double mInputWaitTime);
+        void SetLargeGrid(bool b){ mGridSizeLarge = b; } 
 
         /**
          * @brief Initializes the main interface.
@@ -136,26 +137,12 @@
                             const agent_map_t &agent_map) override;
 
 
-<<<<<<< HEAD
-        sf::Vector2f CalculateCellSize(const WorldGrid &grid);
-
-        void HandleResize(const sf::Event &event, const WorldGrid &grid);
-
-        void ChooseTexture();
-
-        bool SetLargeGrid(bool b){ mGridSizeLarge = b; } 
-
-        void Notify(const std::string & message,
-                    const std::string & /*msg_type*/="none") override
-        {
-=======
         /**
          * @brief notifies the world if the player have any progress message
          * @param message that notifies the world
          */
         void Notify(const std::string &message,
                     const std::string & /*msg_type*/= "none") override {
->>>>>>> 847609bb
             std::cout << message << std::endl;
             mMessageBoard->Send(message);
         }
