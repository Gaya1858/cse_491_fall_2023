--- conflicted
+++ resolved
@@ -58,29 +58,14 @@
 
 
         std::vector<std::string> CreateVectorMaze(
-<<<<<<< HEAD
-                const WorldGrid &grid,
-                const type_options_t &type_options,
-                const item_map_t &item_map,
-                const agent_map_t &agent_map) ;
-=======
           const WorldGrid &grid,
           const type_options_t &type_options,
           const item_map_t &item_map,
           const agent_map_t &agent_map) ;
->>>>>>> f841c31f
 
         void DrawGrid(const WorldGrid &grid, const type_options_t &type_options,
                       const item_map_t &item_map, const agent_map_t &agent_map);
 
-<<<<<<< HEAD
-=======
-
-        void UpdateGrid(const WorldGrid &grid,
-                        const type_options_t &type_options,
-                        const item_map_t &item_map,
-                        const agent_map_t &agent_map);
->>>>>>> f841c31f
         /**
          * @brief Initializes the main interface.
          *
