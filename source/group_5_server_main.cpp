--- conflicted
+++ resolved
@@ -6,6 +6,9 @@
 
 // Include the modules that we will be using.
 
+#include <thread>
+#include <mutex>
+#include <SFML/Network.hpp>
 #include "Agents/PacingAgent.hpp"
 #include "Interfaces/NetWorth/server/ServerInterface.hpp"
 #include "Interfaces/NetWorth/server/ServerManager.hpp"
@@ -16,17 +19,9 @@
 #include "Worlds/ManualWorld.hpp"
 #include "Worlds/SecondWorld.hpp"
 #include "Agents/AStarAgent.hpp"
-<<<<<<< HEAD
-=======
 #include "core/Entity.hpp"
->>>>>>> 1f663090
-
-int main() {
-    std::cout << sf::IpAddress::getLocalAddress().value() << std::endl;
-
-<<<<<<< HEAD
-    netWorth::ServerManager manager;
-=======
+
+
 void ClientThread(netWorth::ServerInterface & interface, cse491::WorldBase &world,
                   netWorth::ServerManager & serverManager){
     // Send to acknowledge client
@@ -49,36 +44,75 @@
  * @return true if successful
  */
 void HandleConnection(netWorth::ServerManager &serverManager, cse491::WorldBase &world) {
->>>>>>> 1f663090
     sf::UdpSocket socket;
-    if (socket.bind(55000) != sf::Socket::Status::Done) {
-        std::cerr << "Failed to bind socket" << std::endl;
-        return 1;
-    }
-
-<<<<<<< HEAD
-    // TODO: Find a better way to deal with worlds other than commenting/uncommenting
-
-//    cse491::MazeWorld world;
-//    int start_x = 0, start_y = 0;
-
-//    group4::SecondWorld world;
-//    int start_x = 0, start_y = 0;
-
-//    static const unsigned int SEED = 973;
-//    BiomeGenerator biomeGenerator(BiomeType::Maze, 110, 25, SEED);
-//    biomeGenerator.generate();
-//
-//    srand(time(NULL));
-//    auto path = biomeGenerator.clearPath();
-//    biomeGenerator.applyPathToGrid(path);
-//
-//    cse491::GenerativeWorld world(SEED);
-//    int start_x = 0, start_y = 0;
-
-    cse491_team8::ManualWorld world;
-    int start_x = 40, start_y = 3;
-
+    if (socket.bind(netWorth::ServerManager::m_initConnectionPort) != sf::Socket::Status::Done){
+        std::cerr << "Failed to bind" << std::endl;
+        exit(0);
+    }
+
+    sf::Packet pkt;
+    std::string str;
+    int start_x = 0;
+    int start_y = 0;
+
+    std::optional<sf::IpAddress> sender;
+    unsigned short port;
+
+    if (socket.receive(pkt, sender, port) != sf::Socket::Status::Done) {
+        std::cerr << "Failed to receive" << std::endl;
+        exit(0);
+    }
+
+    std::cout << "Connection received from IP Address: " << sender->toString() << " on port: " << port << std::endl;
+    pkt >> str;
+    std::cout << str << std::endl;
+
+    // Serialize world into string
+    std::ostringstream os;
+    os << static_cast<int>(cse491::WorldType::w_maze) << ' ' << start_x << ' ' << start_y;
+    world.Serialize(os);
+    std::string serialized = os.str();
+    std::cout << serialized << std::endl;
+
+    serverManager.IncreasePort();
+
+    pkt.clear();
+    pkt << serverManager.m_maxClientPort << serialized;
+    if (socket.send(pkt, sender.value(), port) != sf::Socket::Status::Done) {
+        std::cerr << "Failed to send" << std::endl;
+        exit(0);
+    }
+
+    std::string serverInterfaceName = "ServerInterface" + std::to_string(serverManager.m_maxClientPort);
+
+    cse491::Entity & interface = world.AddAgent<netWorth::ServerInterface>(serverInterfaceName, "client_ip", sender->toString(),
+                                              "client_port", port, "server_port", serverManager.m_maxClientPort, "server_manager", &serverManager)
+                                              .SetProperty("symbol", '@');
+
+    auto & serverInterface = dynamic_cast<netWorth::ServerInterface &>(interface);
+
+    //Do an atomic check to see if you can add it
+    serverManager.WriteToActionMap(serverInterface.GetID(), 0);
+
+    std::thread clientThread(ClientThread, std::ref(serverInterface), std::ref(world),
+                             std::ref(serverManager));
+
+    serverManager.AddToThreadVector(clientThread);
+    std::cout << "Added thread" << std::endl;
+}
+
+/**
+ * Run demo for MazeWorld type
+ * @return 0 if successful, 1 if error
+ */
+int RunMazeWorldDemo() {
+    netWorth::ServerManager manager;
+
+    // Load world
+    cse491::MazeWorld world;
+    //int start_x = 0, start_y = 0;
+
+    // Add agents
     world.AddAgent<cse491::PacingAgent>("Pacer 1").SetPosition(3,1);
     world.AddAgent<cse491::PacingAgent>("Pacer 2").SetPosition(6,1);
     auto & astar_agent =
@@ -87,98 +121,6 @@
     astar_agent.SetGoalPosition(21, 7);
     astar_agent.RecalculatePath();
 
-    world.AddItem("Axe", "Chop", 5, "symbol", 'P').SetPosition(37, 3);
-    world.AddItem("Boat", "Swim", 7, "symbol", 'U').SetPosition(18, 4);
-
-    // Serialize world into string
-    std::ostringstream os;
-    world.Serialize(os);
-    std::string serialized = os.str();
-    std::cout << serialized << std::endl;
-
-    // Await client
-    sf::Packet recv_pkt, send_pkt;
-    std::optional<sf::IpAddress> ip;
-=======
-    sf::Packet pkt;
-    std::string str;
-    int start_x = 0;
-    int start_y = 0;
-
-    std::optional<sf::IpAddress> sender;
->>>>>>> 1f663090
-    unsigned short port;
-    if (socket.receive(recv_pkt, ip, port) != sf::Socket::Status::Done) {
-        std::cerr << "Failed to receive" << std::endl;
-        return 1;
-    }
-    std::cout << ip.value() << std::endl;
-    std::string str;
-    recv_pkt >> str;
-    std::cout << str << std::endl;
-
-<<<<<<< HEAD
-    // Send serialized world
-    send_pkt << serialized;
-    if (socket.send(send_pkt, ip.value(), port) != sf::Socket::Status::Done) {
-=======
-    // Serialize world into string
-    std::ostringstream os;
-    os << static_cast<int>(cse491::WorldType::w_maze) << ' ' << start_x << ' ' << start_y;
-    world.Serialize(os);
-    std::string serialized = os.str();
-    std::cout << serialized << std::endl;
-
-    serverManager.IncreasePort();
-
-    pkt.clear();
-    pkt << serverManager.m_maxClientPort << serialized;
-    if (socket.send(pkt, sender.value(), port) != sf::Socket::Status::Done) {
->>>>>>> 1f663090
-        std::cerr << "Failed to send" << std::endl;
-        return 1;
-    }
-
-    world.AddAgent<netWorth::ServerInterface>("Interface", "server_manager", &manager).SetProperty("symbol", '@').SetPosition(start_x,start_y);
-
-<<<<<<< HEAD
-=======
-    cse491::Entity & interface = world.AddAgent<netWorth::ServerInterface>(serverInterfaceName, "client_ip", sender->toString(),
-                                              "client_port", port, "server_port", serverManager.m_maxClientPort, "server_manager", &serverManager)
-                                              .SetProperty("symbol", '@');
-
-    auto & serverInterface = dynamic_cast<netWorth::ServerInterface &>(interface);
-
-    //Do an atomic check to see if you can add it
-    serverManager.WriteToActionMap(serverInterface.GetID(), 0);
-
-    std::thread clientThread(ClientThread, std::ref(serverInterface), std::ref(world),
-                             std::ref(serverManager));
-
-    serverManager.AddToThreadVector(clientThread);
-    std::cout << "Added thread" << std::endl;
-}
-
-/**
- * Run demo for MazeWorld type
- * @return 0 if successful, 1 if error
- */
-int RunMazeWorldDemo() {
-    netWorth::ServerManager manager;
-
-    // Load world
-    cse491::MazeWorld world;
-    //int start_x = 0, start_y = 0;
-
-    // Add agents
-    world.AddAgent<cse491::PacingAgent>("Pacer 1").SetPosition(3,1);
-    world.AddAgent<cse491::PacingAgent>("Pacer 2").SetPosition(6,1);
-    auto & astar_agent =
-            static_cast<walle::AStarAgent&>(world.AddAgent<walle::AStarAgent>("AStar 1"));
-    astar_agent.SetPosition(7, 3);
-    astar_agent.SetGoalPosition(21, 7);
-    astar_agent.RecalculatePath();
-
 
     // Ensure client successfully connects
     std::thread connectionThread(HandleConnection, std::ref(manager), std::ref(world));
@@ -221,10 +163,8 @@
 //    if (!AwaitClient(serialized)) return 1;
 
     world.AddAgent<netWorth::ServerInterface>("Interface", "server_manager", &manager).SetProperty("symbol", '@').SetPosition(start_x,start_y);
->>>>>>> 1f663090
     world.RunServer(&manager);
     return 0;
-
 }
 
 /**
