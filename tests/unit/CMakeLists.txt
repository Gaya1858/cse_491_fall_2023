set(TEST_PREFIX "${TEST_PREFIX}-unit")

# Helper function to simplify CMake files in test directories
function(create_tests NAME_PREFIX)
  # Find all of the .cpp files in this directory
  file(GLOB TARGET_SOURCES CONFIGURE_DEPENDS RELATIVE ${CMAKE_CURRENT_SOURCE_DIR} *.cpp)

<<<<<<< HEAD
set(MAIN_SOURCE_DIR ../${MAIN_SOURCE_DIR})
add_subdirectory(core)
add_subdirectory(gp_agents)
=======
  # Loop through each .cpp file and create a test target with dependencies
  foreach(TARGET_SOURCE IN LISTS TARGET_SOURCES)
    string(REPLACE ".cpp" "" TARGET_NAME ${TARGET_SOURCE})
    set(EXE_NAME "${NAME_PREFIX}-${TARGET_NAME}")
    message(STATUS "Building tests for: ${EXE_NAME}")
    
    # Create target
    add_executable(${EXE_NAME} ${TARGET_SOURCE} ${CMAKE_SOURCE_DIR}/source/core/Entity.cpp)
    
    # Load in .cmake file for target, if it exists
    if(EXISTS ${CMAKE_CURRENT_SOURCE_DIR}/${TARGET_NAME}.cmake)
      message(STATUS "Loading ${TARGET_NAME}.cmake")
      include(${CMAKE_CURRENT_SOURCE_DIR}/${TARGET_NAME}.cmake)
    else()
      message(WARNING "Cannot find ${TARGET_NAME}.cmake")
    endif()
    
    # Add includes and libraries
    target_include_directories(${EXE_NAME}
      PRIVATE ${CMAKE_SOURCE_DIR}/source
      )
    target_link_libraries(${EXE_NAME}
      PRIVATE Catch2::Catch2WithMain
      )
    
    # Add to ctest
    add_test(NAME ${EXE_NAME} COMMAND ${EXE_NAME} WORKING_DIRECTORY ${CMAKE_BINARY_DIR})
  endforeach()
endfunction()

# Process all subdirectories
add_subdirectory(core)
add_subdirectory(Agents)
add_subdirectory(Worlds)
add_subdirectory(Interfaces)
add_subdirectory(DataCollection)
>>>>>>> 92316866
<|MERGE_RESOLUTION|>--- conflicted
+++ resolved
@@ -5,11 +5,6 @@
   # Find all of the .cpp files in this directory
   file(GLOB TARGET_SOURCES CONFIGURE_DEPENDS RELATIVE ${CMAKE_CURRENT_SOURCE_DIR} *.cpp)
 
-<<<<<<< HEAD
-set(MAIN_SOURCE_DIR ../${MAIN_SOURCE_DIR})
-add_subdirectory(core)
-add_subdirectory(gp_agents)
-=======
   # Loop through each .cpp file and create a test target with dependencies
   foreach(TARGET_SOURCE IN LISTS TARGET_SOURCES)
     string(REPLACE ".cpp" "" TARGET_NAME ${TARGET_SOURCE})
@@ -42,8 +37,8 @@
 
 # Process all subdirectories
 add_subdirectory(core)
+
 add_subdirectory(Agents)
 add_subdirectory(Worlds)
 add_subdirectory(Interfaces)
-add_subdirectory(DataCollection)
->>>>>>> 92316866
+add_subdirectory(DataCollection)