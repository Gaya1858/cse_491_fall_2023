set(TEST_PREFIX "${TEST_PREFIX}-unit")

# Helper function to simplify CMake files in test directories
function(create_tests NAME_PREFIX)
  # Find all of the .cpp files in this directory
  file(GLOB TARGET_SOURCES CONFIGURE_DEPENDS RELATIVE ${CMAKE_CURRENT_SOURCE_DIR} *.cpp)

<<<<<<< HEAD
  # Loop through each .cpp file and create a test target with dependencies
  foreach(TARGET_SOURCE IN LISTS TARGET_SOURCES)
    string(REPLACE ".cpp" "" TARGET_NAME ${TARGET_SOURCE})
    set(EXE_NAME "${NAME_PREFIX}-${TARGET_NAME}")
    message(STATUS "Building tests for: ${EXE_NAME}")
    
    # Create target
    add_executable(${EXE_NAME} ${TARGET_SOURCE})
    
    # Load in .cmake file for target, if it exists
    if(EXISTS ${CMAKE_CURRENT_SOURCE_DIR}/${TARGET_NAME}.cmake)
      message(STATUS "Loading ${TARGET_NAME}.cmake")
      include(${CMAKE_CURRENT_SOURCE_DIR}/${TARGET_NAME}.cmake)
    else()
      message(WARNING "Cannot find ${TARGET_NAME}.cmake")
    endif()
    
    # Add includes and libraries
    target_include_directories(${EXE_NAME}
      PRIVATE ${CMAKE_SOURCE_DIR}/source
      )
    target_link_libraries(${EXE_NAME}
      PRIVATE Catch2::Catch2WithMain
      )
    
    # Add to ctest
    add_test(NAME ${EXE_NAME} COMMAND ${EXE_NAME} WORKING_DIRECTORY ${CMAKE_BINARY_DIR})
  endforeach()
endfunction()

# Process all subdirectories
add_subdirectory(core)
add_subdirectory(Agents)
add_subdirectory(Worlds)
add_subdirectory(Interfaces)
=======
set(MAIN_SOURCE_DIR ../${MAIN_SOURCE_DIR})
add_subdirectory(core)
add_subdirectory(DataCollection)
>>>>>>> 2b12a560
<|MERGE_RESOLUTION|>--- conflicted
+++ resolved
@@ -5,7 +5,6 @@
   # Find all of the .cpp files in this directory
   file(GLOB TARGET_SOURCES CONFIGURE_DEPENDS RELATIVE ${CMAKE_CURRENT_SOURCE_DIR} *.cpp)
 
-<<<<<<< HEAD
   # Loop through each .cpp file and create a test target with dependencies
   foreach(TARGET_SOURCE IN LISTS TARGET_SOURCES)
     string(REPLACE ".cpp" "" TARGET_NAME ${TARGET_SOURCE})
@@ -41,8 +40,4 @@
 add_subdirectory(Agents)
 add_subdirectory(Worlds)
 add_subdirectory(Interfaces)
-=======
-set(MAIN_SOURCE_DIR ../${MAIN_SOURCE_DIR})
-add_subdirectory(core)
-add_subdirectory(DataCollection)
->>>>>>> 2b12a560
+add_subdirectory(DataCollection)