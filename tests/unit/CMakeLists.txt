set(TEST_PREFIX "${TEST_PREFIX}-unit")

# Helper function to simplify CMake files in test directories
function(create_tests NAME_PREFIX)
  # Find all of the .cpp files in this directory
  file(GLOB TARGET_SOURCES CONFIGURE_DEPENDS RELATIVE ${CMAKE_CURRENT_SOURCE_DIR} *.cpp)

<<<<<<< HEAD
set(MAIN_SOURCE_DIR ../${MAIN_SOURCE_DIR})
set(PEGTL_INCLUDE_DIR ../${PEGTL_INCLUDE_DIR})
=======
  # Loop through each .cpp file and create a test target with dependencies
  foreach(TARGET_SOURCE IN LISTS TARGET_SOURCES)
    string(REPLACE ".cpp" "" TARGET_NAME ${TARGET_SOURCE})
    set(EXE_NAME "${NAME_PREFIX}-${TARGET_NAME}")
    message(STATUS "Building tests for: ${EXE_NAME}")
    
    # Create target
    add_executable(${EXE_NAME} ${TARGET_SOURCE})
    
    # Load in .cmake file for target, if it exists
    if(EXISTS ${CMAKE_CURRENT_SOURCE_DIR}/${TARGET_NAME}.cmake)
      message(STATUS "Loading ${TARGET_NAME}.cmake")
      include(${CMAKE_CURRENT_SOURCE_DIR}/${TARGET_NAME}.cmake)
    else()
      message(WARNING "Cannot find ${TARGET_NAME}.cmake")
    endif()
    
    # Add includes and libraries
    target_include_directories(${EXE_NAME}
      PRIVATE ${CMAKE_SOURCE_DIR}/source
      )
    target_link_libraries(${EXE_NAME}
      PRIVATE Catch2::Catch2WithMain
      )
    
    # Add to ctest
    add_test(NAME ${EXE_NAME} COMMAND ${EXE_NAME} WORKING_DIRECTORY ${CMAKE_BINARY_DIR})
  endforeach()
endfunction()

# Process all subdirectories
>>>>>>> 26eed139
add_subdirectory(core)
add_subdirectory(Agents)
add_subdirectory(Worlds)
add_subdirectory(Interfaces)
add_subdirectory(DataCollection)<|MERGE_RESOLUTION|>--- conflicted
+++ resolved
@@ -5,10 +5,6 @@
   # Find all of the .cpp files in this directory
   file(GLOB TARGET_SOURCES CONFIGURE_DEPENDS RELATIVE ${CMAKE_CURRENT_SOURCE_DIR} *.cpp)
 
-<<<<<<< HEAD
-set(MAIN_SOURCE_DIR ../${MAIN_SOURCE_DIR})
-set(PEGTL_INCLUDE_DIR ../${PEGTL_INCLUDE_DIR})
-=======
   # Loop through each .cpp file and create a test target with dependencies
   foreach(TARGET_SOURCE IN LISTS TARGET_SOURCES)
     string(REPLACE ".cpp" "" TARGET_NAME ${TARGET_SOURCE})
@@ -40,7 +36,6 @@
 endfunction()
 
 # Process all subdirectories
->>>>>>> 26eed139
 add_subdirectory(core)
 add_subdirectory(Agents)
 add_subdirectory(Worlds)
