--- conflicted
+++ resolved
@@ -20,12 +20,5 @@
     PRIVATE Catch2::Catch2WithMain
     )
 
-<<<<<<< HEAD
-  add_test(NAME tests-unit-gp_agents-${TARGET}
-          COMMAND tests-unit-gp_agents-${TARGET}
-          )
-
-=======
     add_test(NAME tests-unit-gp_agents-${TARGET} COMMAND tests-unit-gp_agents-${TARGET})
->>>>>>> a1b2ec82
 endforeach()