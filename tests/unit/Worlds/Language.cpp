/**
 * This file is part of the Fall 2023, CSE 491 course project.
 * @brief Unit tests for source/Worlds/Language.hpp
 **/

// Catch2 
#define CATCH_CONFIG_MAIN
#include <catch2/catch_all.hpp>
#include <catch2/matchers/catch_matchers_floating_point.hpp>

#include <string>

// Class project
#include "Worlds/Language.hpp"
#include "Worlds/ProgramExecutor.hpp"

// PEGTL grammar check
#include <tao/pegtl/contrib/analyze.hpp>

// Macros to simplify case creation
#define PEGTL_PARSE_CHECK(grammar, string, condition) {\
	pegtl::memory_input in(string, "");\
	CHECK(pegtl::parse< grammar >(in) == condition); \
}

#define PARSE_TRUE(g, s) PEGTL_PARSE_CHECK(g, s, true)
#define PARSE_FALSE(g, s) PEGTL_PARSE_CHECK(g, s, false)

#define PEGTL_GRAMMAR_CHECK(grammar) CHECK(pegtl::analyze<grammar>(1) == 0);

TEST_CASE("Basic compilation test", "[World][Language]"){
	SECTION("Test compilation"){
		// Doesn't need to do anything really, just makes sure this is set up right.
		CHECK(true);
	}
}

TEST_CASE("Langauge check", "[World][Langauge]"){
	SECTION("Number rule"){
		PEGTL_GRAMMAR_CHECK(worldlang::number);
		
		PARSE_TRUE(worldlang::number, "1234");
		PARSE_TRUE(worldlang::number, "3.6");
		PARSE_TRUE(worldlang::number, "746.876");
		PARSE_TRUE(worldlang::number, "-0.4")
		PARSE_FALSE(worldlang::number, "abcd");
	}
	
	SECTION("String rule"){
		PEGTL_GRAMMAR_CHECK(worldlang::string);
		
		PARSE_TRUE(worldlang::string, "\"1234\"");
		PARSE_TRUE(worldlang::string, "\"agasad\"");
		PARSE_TRUE(worldlang::string, "\"74s76\"");
		PARSE_FALSE(worldlang::string, "abcdef");
	}
	
	SECTION("Identifier rule"){
		PEGTL_GRAMMAR_CHECK(worldlang::identifier);
		
		PARSE_TRUE(worldlang::identifier, "abc");
		PARSE_TRUE(worldlang::identifier, "abc123");
		PARSE_TRUE(worldlang::identifier, "ABC");
		PARSE_TRUE(worldlang::identifier, "_ident");
		PARSE_TRUE(worldlang::identifier, "Z999");
		PARSE_TRUE(worldlang::identifier, "name");

		PARSE_FALSE(worldlang::identifier, "0abc");
		PARSE_FALSE(worldlang::identifier, ".abc");
		PARSE_FALSE(worldlang::identifier, "369");
		PARSE_FALSE(worldlang::identifier, "!~!");
	}
	
	SECTION("Addition-level operators rule"){
		PEGTL_GRAMMAR_CHECK(worldlang::op_prio_add);
		
		PARSE_TRUE(worldlang::op_prio_add, "+");
		PARSE_TRUE(worldlang::op_prio_add, "-");
		PARSE_FALSE(worldlang::op_prio_add, "*");
		PARSE_FALSE(worldlang::op_prio_add, "/");
	}
	
	SECTION("Multiplication-level operators rule"){
		PEGTL_GRAMMAR_CHECK(worldlang::op_prio_mul);
		
		PARSE_FALSE(worldlang::op_prio_mul, "+");
		PARSE_FALSE(worldlang::op_prio_mul, "-");
		PARSE_TRUE(worldlang::op_prio_mul, "*");
		PARSE_TRUE(worldlang::op_prio_mul, "/");
	}
	
	SECTION("Add rule"){
		PEGTL_GRAMMAR_CHECK(worldlang::add);
		
		PARSE_TRUE(worldlang::add, "4+4");
		// Due to precedence rules, this should work as add contains mul
		PARSE_TRUE(worldlang::add, "6*8");
	}
	
	// This section tests pretty much every big expression rule
	SECTION("Expression rules"){
		PEGTL_GRAMMAR_CHECK(worldlang::expression);
		
		PARSE_TRUE(worldlang::expression, "3+5");
		PARSE_TRUE(worldlang::expression, "3+5+6");
		PARSE_TRUE(worldlang::expression, "3*5+8");
		PARSE_TRUE(worldlang::expression, "3*6*5");
		PARSE_TRUE(worldlang::expression, "46.7+(32)");
		PARSE_TRUE(worldlang::expression, "(3+5)+5");
		PARSE_TRUE(worldlang::expression, "(((3))+5)+5");
		PARSE_TRUE(worldlang::expression, "4-6+5");
		
		PARSE_TRUE(worldlang::expression, "(3+-5)+Name");
		PARSE_TRUE(worldlang::expression, "(((3))+36+dd)+5");
		PARSE_TRUE(worldlang::expression, "asdf-asdf+asdf");
		PARSE_TRUE(worldlang::expression, "\"A\"+\"B\"");
		
		PARSE_FALSE(worldlang::expression, "-iden");
	}
	
	SECTION("Assignment rules"){
		PEGTL_GRAMMAR_CHECK(worldlang::assignment);
		
		PARSE_TRUE(worldlang::expression, "a=(((3))+5)+5");
		PARSE_TRUE(worldlang::expression, "b=4-6+5");
		PARSE_TRUE(worldlang::expression, "b=\"STR\"");
	}
	
	SECTION("Block rules"){
		PEGTL_GRAMMAR_CHECK(worldlang::code_block);
		
		PARSE_TRUE(worldlang::code_block, "{\ntest(a,b)\n}\n");
		PARSE_TRUE(worldlang::code_block, "{\nb=4-6+5\n}\n");
		PARSE_TRUE(worldlang::code_block, "{\nb=\"STR\"\n}\n");
		
		PARSE_FALSE(worldlang::code_block, "{\nb=\"STR\"\n}");
	}
	
	SECTION("Comparison rules"){
		PEGTL_GRAMMAR_CHECK(worldlang::expression);
		
		PARSE_TRUE(worldlang::expression, "6+3<=10");
		PARSE_TRUE(worldlang::expression, "6+3>=5");
		PARSE_TRUE(worldlang::expression, "1!=3");
		PARSE_TRUE(worldlang::expression, "\"A\"==\"B\"");
		PARSE_TRUE(worldlang::expression, "1<2");
		PARSE_TRUE(worldlang::expression, "1>2");
		
		PARSE_FALSE(worldlang::expression, "(A=B)");
	}
	
	SECTION("Program rules"){
		PEGTL_GRAMMAR_CHECK(worldlang::program);
		
		PARSE_TRUE(worldlang::program, "a=3+5\n");
		PARSE_TRUE(worldlang::program, "func(3+func2(5))\n");
		PARSE_TRUE(worldlang::program, "b=64\nfunc(b,23)\n");
		PARSE_TRUE(worldlang::program, "b=1+2*3/4-5\nc=(8*5)+6-7*(42/7+0)\nfunc(func2(b),func3(c))\n");
<<<<<<< HEAD
		
		PARSE_TRUE(worldlang::program, "if(1){\nb=\"STR\"\n}\n");
	}
=======
}
>>>>>>> b3f1ca3b
}

using worldlang::ProgramExecutor;

// Simple function test
void square(ProgramExecutor& pe){
	auto args = pe.popArgs();
	if (args.size() != 1.0){
		pe.error("Wrong number of arguments!");
	} else {
		auto arg = pe.as<double>(args[0]);
		pe.pushStack(arg*arg);
	}
}

// Variable number of arguments test
void summation(ProgramExecutor& pe){
	auto args = pe.popArgs();
	double sum = 0;
	for (size_t i = 0; i < args.size(); ++i){
		auto arg = pe.as<double>(args[i]);
		
		sum += arg;
	}
	pe.pushStack(sum);
}

// Multiple return test
// Generates interger sequence 0,1,...,n
void sequence(ProgramExecutor& pe){
	auto args = pe.popArgs();
//	auto count = pe.as<double>(pe.popStack());
	if (args.size() != 1.0){
		pe.error("Wrong number of arguments!");
	} else {
		for (int i = 0; i <= pe.as<double>(args.at(0)); ++i){
			pe.pushStack(static_cast<double>(i));
		}
	}
}

// Drops "pe" into this scope
#define PROGRAM_RUN(program) \
	ProgramExecutor pe{};\
	pe.registerFunction("square", square);\
	pe.registerFunction("sum", summation);\
	pe.registerFunction("seq", sequence);\
	pe.run(program);\

using Catch::Matchers::WithinAbs;

TEST_CASE("Program execution correct", "[World][Language]"){
	SECTION("Simple assignment"){
		PROGRAM_RUN("a=5\n"){
			CHECK(pe.var<double>("a") == 5.0);
		}
	}
	
	SECTION("Multiple simple assignments"){
		PROGRAM_RUN("a=42\nb=63\n"){
			CHECK(pe.var<double>("a") == 42.0);
			CHECK(pe.var<double>("b") == 63.0);
		}
	}
	
	SECTION("Operators"){
		PROGRAM_RUN("a=42+653\nb=675-432\nc=63*234\nd=123/57\n"){
			CHECK(pe.var<double>("a") == 695.0);
			CHECK(pe.var<double>("b") == 243.0);
			CHECK(pe.var<double>("c") == 14742.0);
			CHECK_THAT(pe.var<double>("d"), WithinAbs(2.15789, 0.00001));
		}
	}
	
	SECTION("Simple function test"){
		PROGRAM_RUN("a=square(4)\nb=square(a)\n"){
			CHECK(pe.var<double>("a") == 16.0);
			CHECK(pe.var<double>("b") == 256.0);
		}
	}
	
	SECTION("Variadic function"){
		PROGRAM_RUN("a=sum(1,2,3)\nb=sum()\nc=sum(1,2,3,4,5,6,7,8,9)\n"){
			CHECK(pe.var<double>("a") == 6.0);
			CHECK(pe.var<double>("b") == 0.0);
			CHECK(pe.var<double>("c") == 45.0);
		}
	}
	
	SECTION("Multiple assignment"){
		PROGRAM_RUN("a,b=2,6\n"){
			CHECK(pe.var<double>("a") == 2.0);
			CHECK(pe.var<double>("b") == 6.0);
		}
	}
	
	SECTION("Multiple return"){
		PROGRAM_RUN("a,b,c,d,e=seq(4)\n"){
			CHECK(pe.var<double>("a") == 0.0);
			CHECK(pe.var<double>("b") == 1.0);
			CHECK(pe.var<double>("c") == 2.0);
			CHECK(pe.var<double>("d") == 3.0);
			CHECK(pe.var<double>("e") == 4.0);
		}
	}
	
	//TODO: This has become absurdly slow?
/*	SECTION("Multiple return into multiple args"){
		PROGRAM_RUN("a=sum(seq(5))\n"){
			CHECK(pe.var<double>("a") == 15.0);
		}
	}*/
	
	SECTION("Allow blank lines"){
		PROGRAM_RUN("a=5\n\nb=5\n"){
			CHECK(pe.var<double>("a") == 5.0);
			CHECK(pe.var<double>("b") == 5.0);
		}
	}
	
	SECTION("String assignment + empty string"){
		PROGRAM_RUN("S=\"Hello, World!\"\nE=\"\"\n"){
			CHECK(pe.var<std::string>("S") == "Hello, World!");
			CHECK(pe.var<std::string>("E") == "");
		}
	}
	
	SECTION("Code blocks"){
		PROGRAM_RUN("if(1){\nS=\"Hello, World!\"\nE=\"\"\n}\n"){
			CHECK(pe.var<std::string>("S") == "Hello, World!");
			CHECK(pe.var<std::string>("E") == "");
		}
	}
	
	SECTION("if block"){
		PROGRAM_RUN("if(1){\na=3\n}\nb=2\nif(0){\nb=6\n}\n"){
			CHECK(pe.var<double>("a") == 3.0);
			CHECK(pe.var<double>("b") == 2.0);
		}
	}
	
	SECTION("for block"){
		PROGRAM_RUN("s=0\nfor(i,1,10){\ns=s+i\n}\n"){
			CHECK(pe.var<double>("s") == 55.0);
			CHECK(pe.var<double>("i") == 10.0);
		}
	}
	
	SECTION("for block with step"){
		PROGRAM_RUN("s=0\nfor(i,2,10,2){\ns=s+i\n}\n"){
			CHECK(pe.var<double>("s") == 30.0);
			CHECK(pe.var<double>("i") == 10.0);
		}
	}
	
	SECTION("for block with negative step"){
		PROGRAM_RUN("s=0\nfor(i,10,-10,-2){\ns=s+i\n}\n"){
			CHECK(pe.var<double>("s") == 0.0);
			CHECK(pe.var<double>("i") == -10.0);
		}
	}
	
	SECTION("for block with invalid condition"){
		PROGRAM_RUN("s=3\nfor(i,0,-1){\ns=6\n}\n"){
			CHECK(pe.var<double>("s") == 3.0);
			CHECK(pe.var<double>("i") == 0.0);
		}
	}
	
	SECTION("nested for block"){
		PROGRAM_RUN("s=0\nfor(i,0,10){\nfor(j,0,10){\ns=s+i+j\n}\n}\n"){
			CHECK(pe.var<double>("s") == 1210.0);
			CHECK(pe.var<double>("i") == 10.0);
			CHECK(pe.var<double>("j") == 10.0);
		}
	}
	
	SECTION("comparison operations"){
		PROGRAM_RUN("s=5==5\nx=3<0\n"){
			CHECK(pe.var<double>("s") == 1.0);
			CHECK(pe.var<double>("x") == 0.0);
		}
	}
}


TEST_CASE("Program execution errors", "[World][Langauge]"){
	SECTION("Error check for wrong number of arguments"){
		PROGRAM_RUN("seq()\n"){
			CHECK(!pe.getErrorMessage().empty());
		}
	}
	
	SECTION("Error on wrong number of values (low)"){
		PROGRAM_RUN("a,b=1\n"){
			CHECK(!pe.getErrorMessage().empty());
		}
	}
	
	SECTION("Error on wrong number of values (high)"){
		PROGRAM_RUN("a,b=1,2,3\n"){
			CHECK(!pe.getErrorMessage().empty());
		}
	}

	SECTION("Check if spaces were removed"){
			CHECK(worldlang::stripWhitespace("  func (a, b)") == "func(a,b)"); // simple check
			CHECK(worldlang::stripWhitespace("if(1) {\n\ttest()  \n}\n") == "if(1){\ntest()\n}\n"); // doesn't strip newlines
			CHECK(worldlang::stripWhitespace("print( \"Hello world\" )   ") == "print(\"Hello world\")"); // doesn't remove spaces from strings
	}
	
}<|MERGE_RESOLUTION|>--- conflicted
+++ resolved
@@ -156,13 +156,9 @@
 		PARSE_TRUE(worldlang::program, "func(3+func2(5))\n");
 		PARSE_TRUE(worldlang::program, "b=64\nfunc(b,23)\n");
 		PARSE_TRUE(worldlang::program, "b=1+2*3/4-5\nc=(8*5)+6-7*(42/7+0)\nfunc(func2(b),func3(c))\n");
-<<<<<<< HEAD
 		
 		PARSE_TRUE(worldlang::program, "if(1){\nb=\"STR\"\n}\n");
 	}
-=======
-}
->>>>>>> b3f1ca3b
 }
 
 using worldlang::ProgramExecutor;
@@ -367,11 +363,12 @@
 			CHECK(!pe.getErrorMessage().empty());
 		}
 	}
-
+}
+
+TEST_CASE("Space stripping", "[Langauge]"){
 	SECTION("Check if spaces were removed"){
-			CHECK(worldlang::stripWhitespace("  func (a, b)") == "func(a,b)"); // simple check
-			CHECK(worldlang::stripWhitespace("if(1) {\n\ttest()  \n}\n") == "if(1){\ntest()\n}\n"); // doesn't strip newlines
-			CHECK(worldlang::stripWhitespace("print( \"Hello world\" )   ") == "print(\"Hello world\")"); // doesn't remove spaces from strings
-	}
-	
+		CHECK(worldlang::stripWhitespace("  func (a, b)") == "func(a,b)"); // simple check
+		CHECK(worldlang::stripWhitespace("if(1) {\n\ttest()  \n}\n") == "if(1){\ntest()\n}\n"); // doesn't strip newlines
+		CHECK(worldlang::stripWhitespace("print( \"Hello world\" )   ") == "print(\"Hello world\")"); // doesn't remove spaces from strings
+	}
 }