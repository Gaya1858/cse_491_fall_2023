cmake_minimum_required(VERSION 3.10)
#project(tests-unit VERSION 0.1)

set(CMAKE_CXX_STANDARD 20)
set(CMAKE_CXX_STANDARD_REQUIRED True)

file(STRINGS targets.txt TARGETS)

set(MAIN_SOURCE_DIR ../${MAIN_SOURCE_DIR})

foreach(TARGET IN LISTS TARGETS)
  add_executable(tests-unit-core-${TARGET} ${TARGET}.cpp)

  target_include_directories(tests-unit-core-${TARGET}
          PRIVATE ${MAIN_SOURCE_DIR}
  )
  target_link_libraries(tests-unit-core-${TARGET}
<<<<<<< HEAD
          PRIVATE Catch2::Catch2WithMain sfml-network
  )
=======
    PRIVATE Catch2::Catch2WithMain sfml-core sfml-network
    )
>>>>>>> 93df82d5
endforeach()<|MERGE_RESOLUTION|>--- conflicted
+++ resolved
@@ -15,11 +15,6 @@
           PRIVATE ${MAIN_SOURCE_DIR}
   )
   target_link_libraries(tests-unit-core-${TARGET}
-<<<<<<< HEAD
-          PRIVATE Catch2::Catch2WithMain sfml-network
-  )
-=======
     PRIVATE Catch2::Catch2WithMain sfml-core sfml-network
     )
->>>>>>> 93df82d5
 endforeach()